﻿{
    "images":  [
<<<<<<< HEAD
        {
            "name":  "Ubuntu (bionic)",
            "version":  "3.0",
            "locale":  "en-US",
            "publisher":  "Canonical via sarah script",
            "lastUpdated":  "2018-02-16T23:52:06",
            "description":  [
                "This Ubuntu VM was built by Sarah Cooley to make it easier to test out Enhanced Session Mode on Linux VMs.\r\n\r\n",
                "It was published by Canonical on Fri, 16 Feb 2018 07:55:08 +0000\r\n",
                "Resources found here are available online at http://cdimage.ubuntu.com/daily-live/current/\r\n"
            ],
            "disk":  {
                "uri":  "http://cdimage.ubuntu.com/daily-live/current/bionic-desktop-amd64.iso",
                "hash":  "sha256:3e14eb0c46070bb56cce4f3fa76bf9114e5d8b507d34b6cdfec9914c0f0979d9"
            },
            "logo":  {
                "uri":  "https://raw.githubusercontent.com/MicrosoftDocs/Virtualization-Documentation/live/hyperv-samples/scooley-gallery/ubuntu-logo/ubuntu_black-orange_hex.png",
                "hash":  "sha256:6D5614230B15A4CEAA43EDA24134365ECF20F39FE4DD8A9E0CD1DD14EB3C5B9D"
            },
            "symbol":  {
                "uri":  "https://raw.githubusercontent.com/MicrosoftDocs/Virtualization-Documentation/live/hyperv-samples/scooley-gallery/ubuntu-circle/cof_orange_hex.png",
                "hash":  "sha256:B1F8003F8F9AE56B928D7CC424F144F126EEEA6FD09FCD316E26D529394C9890"
            },
            "thumbnail":  {
                "uri":  "https://raw.githubusercontent.com/MicrosoftDocs/Virtualization-Documentation/live/hyperv-samples/scooley-gallery/ubuntu-circle/cof_orange_hex.png",
                "hash":  "sha256:B1F8003F8F9AE56B928D7CC424F144F126EEEA6FD09FCD316E26D529394C9890"
            }
        },
        {
            "name":  "Ubuntu (xenial)",
            "version":  "3.0",
            "locale":  "en-US",
            "publisher":  "Canonical via sarah script",
            "lastUpdated":  "2018-02-16T23:52:06",
            "description":  [
                "This Ubuntu VM was built by Sarah Cooley to make it easier to test out Enhanced Session Mode on Linux VMs.\r\n\r\n",
                "It was published by Canonical on Fri, 16 Feb 2018 07:55:08 +0000\r\n",
                "Resources found here are available online at http://releases.ubuntu.com/16.04/\r\n"
            ],
            "disk":  {
                "uri":  "http://releases.ubuntu.com/16.04/ubuntu-16.04.4-desktop-amd64.iso",
                "hash":  "sha256:3380883b70108793ae589a249cccec88c9ac3106981f995962469744c3cbd46d"
            },
            "logo":  {
                "uri":  "https://raw.githubusercontent.com/MicrosoftDocs/Virtualization-Documentation/live/hyperv-samples/scooley-gallery/ubuntu-logo/ubuntu_black-orange_hex.png",
                "hash":  "sha256:6D5614230B15A4CEAA43EDA24134365ECF20F39FE4DD8A9E0CD1DD14EB3C5B9D"
            },
            "symbol":  {
                "uri":  "https://raw.githubusercontent.com/MicrosoftDocs/Virtualization-Documentation/live/hyperv-samples/scooley-gallery/ubuntu-circle/cof_orange_hex.png",
                "hash":  "sha256:B1F8003F8F9AE56B928D7CC424F144F126EEEA6FD09FCD316E26D529394C9890"
            },
            "thumbnail":  {
                "uri":  "https://raw.githubusercontent.com/MicrosoftDocs/Virtualization-Documentation/live/hyperv-samples/scooley-gallery/ubuntu-circle/cof_orange_hex.png",
                "hash":  "sha256:B1F8003F8F9AE56B928D7CC424F144F126EEEA6FD09FCD316E26D529394C9890"
            }
        }
    ]
=======
                   {
                       "name":  "Ubuntu (bionic)",
                       "version":  "3.0",
                       "locale":  "en-US",
                       "publisher":  "Canonical via sarah script",
                       "lastUpdated":  "2018-02-16T23:52:06",
                       "description":  [
                                           "This Ubuntu VM was built by Sarah Cooley to make it easier to test out Enhanced Session Mode on Linux VMs.\r\n\r\n",
                                           "It was published by Canonical on Fri, 16 Feb 2018 07:55:08 +0000\r\n",
                                           "Resources found here are available online at http://cdimage.ubuntu.com/daily-live/current/\r\n"
                                       ],
                       "disk":  {
                                    "uri":  "http://cdimage.ubuntu.com/daily-live/current/bionic-desktop-amd64.iso",
                                    "hash":  "sha256:cb9b10585ad5bd348e7b8284e96f4875afa4fcc7b119a3c306e53d9ff2077947"                                },
                       "logo":  {
                                    "uri":  "https://raw.githubusercontent.com/MicrosoftDocs/Virtualization-Documentation/live/hyperv-samples/scooley-gallery/ubuntu-logo/ubuntu_black-orange_hex.png",
                                    "hash":  "sha256:6D5614230B15A4CEAA43EDA24134365ECF20F39FE4DD8A9E0CD1DD14EB3C5B9D"
                                },
                       "symbol":  {
                                      "uri":  "https://raw.githubusercontent.com/MicrosoftDocs/Virtualization-Documentation/live/hyperv-samples/scooley-gallery/ubuntu-circle/cof_orange_hex.png",
                                      "hash":  "sha256:B1F8003F8F9AE56B928D7CC424F144F126EEEA6FD09FCD316E26D529394C9890"
                                  },
                       "thumbnail":  {
                                         "uri":  "https://raw.githubusercontent.com/MicrosoftDocs/Virtualization-Documentation/live/hyperv-samples/scooley-gallery/ubuntu-circle/cof_orange_hex.png",
                                         "hash":  "sha256:B1F8003F8F9AE56B928D7CC424F144F126EEEA6FD09FCD316E26D529394C9890"
                                     }
                   }
               ]
>>>>>>> 39d077b7
}
<|MERGE_RESOLUTION|>--- conflicted
+++ resolved
@@ -1,91 +1,60 @@
-﻿{
-    "images":  [
-<<<<<<< HEAD
-        {
-            "name":  "Ubuntu (bionic)",
-            "version":  "3.0",
-            "locale":  "en-US",
-            "publisher":  "Canonical via sarah script",
-            "lastUpdated":  "2018-02-16T23:52:06",
-            "description":  [
-                "This Ubuntu VM was built by Sarah Cooley to make it easier to test out Enhanced Session Mode on Linux VMs.\r\n\r\n",
-                "It was published by Canonical on Fri, 16 Feb 2018 07:55:08 +0000\r\n",
-                "Resources found here are available online at http://cdimage.ubuntu.com/daily-live/current/\r\n"
-            ],
-            "disk":  {
-                "uri":  "http://cdimage.ubuntu.com/daily-live/current/bionic-desktop-amd64.iso",
-                "hash":  "sha256:3e14eb0c46070bb56cce4f3fa76bf9114e5d8b507d34b6cdfec9914c0f0979d9"
-            },
-            "logo":  {
-                "uri":  "https://raw.githubusercontent.com/MicrosoftDocs/Virtualization-Documentation/live/hyperv-samples/scooley-gallery/ubuntu-logo/ubuntu_black-orange_hex.png",
-                "hash":  "sha256:6D5614230B15A4CEAA43EDA24134365ECF20F39FE4DD8A9E0CD1DD14EB3C5B9D"
-            },
-            "symbol":  {
-                "uri":  "https://raw.githubusercontent.com/MicrosoftDocs/Virtualization-Documentation/live/hyperv-samples/scooley-gallery/ubuntu-circle/cof_orange_hex.png",
-                "hash":  "sha256:B1F8003F8F9AE56B928D7CC424F144F126EEEA6FD09FCD316E26D529394C9890"
-            },
-            "thumbnail":  {
-                "uri":  "https://raw.githubusercontent.com/MicrosoftDocs/Virtualization-Documentation/live/hyperv-samples/scooley-gallery/ubuntu-circle/cof_orange_hex.png",
-                "hash":  "sha256:B1F8003F8F9AE56B928D7CC424F144F126EEEA6FD09FCD316E26D529394C9890"
-            }
-        },
-        {
-            "name":  "Ubuntu (xenial)",
-            "version":  "3.0",
-            "locale":  "en-US",
-            "publisher":  "Canonical via sarah script",
-            "lastUpdated":  "2018-02-16T23:52:06",
-            "description":  [
-                "This Ubuntu VM was built by Sarah Cooley to make it easier to test out Enhanced Session Mode on Linux VMs.\r\n\r\n",
-                "It was published by Canonical on Fri, 16 Feb 2018 07:55:08 +0000\r\n",
-                "Resources found here are available online at http://releases.ubuntu.com/16.04/\r\n"
-            ],
-            "disk":  {
-                "uri":  "http://releases.ubuntu.com/16.04/ubuntu-16.04.4-desktop-amd64.iso",
-                "hash":  "sha256:3380883b70108793ae589a249cccec88c9ac3106981f995962469744c3cbd46d"
-            },
-            "logo":  {
-                "uri":  "https://raw.githubusercontent.com/MicrosoftDocs/Virtualization-Documentation/live/hyperv-samples/scooley-gallery/ubuntu-logo/ubuntu_black-orange_hex.png",
-                "hash":  "sha256:6D5614230B15A4CEAA43EDA24134365ECF20F39FE4DD8A9E0CD1DD14EB3C5B9D"
-            },
-            "symbol":  {
-                "uri":  "https://raw.githubusercontent.com/MicrosoftDocs/Virtualization-Documentation/live/hyperv-samples/scooley-gallery/ubuntu-circle/cof_orange_hex.png",
-                "hash":  "sha256:B1F8003F8F9AE56B928D7CC424F144F126EEEA6FD09FCD316E26D529394C9890"
-            },
-            "thumbnail":  {
-                "uri":  "https://raw.githubusercontent.com/MicrosoftDocs/Virtualization-Documentation/live/hyperv-samples/scooley-gallery/ubuntu-circle/cof_orange_hex.png",
-                "hash":  "sha256:B1F8003F8F9AE56B928D7CC424F144F126EEEA6FD09FCD316E26D529394C9890"
-            }
-        }
-    ]
-=======
-                   {
-                       "name":  "Ubuntu (bionic)",
-                       "version":  "3.0",
-                       "locale":  "en-US",
-                       "publisher":  "Canonical via sarah script",
-                       "lastUpdated":  "2018-02-16T23:52:06",
-                       "description":  [
-                                           "This Ubuntu VM was built by Sarah Cooley to make it easier to test out Enhanced Session Mode on Linux VMs.\r\n\r\n",
-                                           "It was published by Canonical on Fri, 16 Feb 2018 07:55:08 +0000\r\n",
-                                           "Resources found here are available online at http://cdimage.ubuntu.com/daily-live/current/\r\n"
-                                       ],
-                       "disk":  {
-                                    "uri":  "http://cdimage.ubuntu.com/daily-live/current/bionic-desktop-amd64.iso",
-                                    "hash":  "sha256:cb9b10585ad5bd348e7b8284e96f4875afa4fcc7b119a3c306e53d9ff2077947"                                },
-                       "logo":  {
-                                    "uri":  "https://raw.githubusercontent.com/MicrosoftDocs/Virtualization-Documentation/live/hyperv-samples/scooley-gallery/ubuntu-logo/ubuntu_black-orange_hex.png",
-                                    "hash":  "sha256:6D5614230B15A4CEAA43EDA24134365ECF20F39FE4DD8A9E0CD1DD14EB3C5B9D"
-                                },
-                       "symbol":  {
-                                      "uri":  "https://raw.githubusercontent.com/MicrosoftDocs/Virtualization-Documentation/live/hyperv-samples/scooley-gallery/ubuntu-circle/cof_orange_hex.png",
-                                      "hash":  "sha256:B1F8003F8F9AE56B928D7CC424F144F126EEEA6FD09FCD316E26D529394C9890"
-                                  },
-                       "thumbnail":  {
-                                         "uri":  "https://raw.githubusercontent.com/MicrosoftDocs/Virtualization-Documentation/live/hyperv-samples/scooley-gallery/ubuntu-circle/cof_orange_hex.png",
-                                         "hash":  "sha256:B1F8003F8F9AE56B928D7CC424F144F126EEEA6FD09FCD316E26D529394C9890"
-                                     }
-                   }
-               ]
->>>>>>> 39d077b7
-}
+﻿{
+    "images":  [
+        {
+            "name":  "Ubuntu (bionic)",
+            "version":  "3.0",
+            "locale":  "en-US",
+            "publisher":  "Canonical via sarah script",
+            "lastUpdated":  "2018-02-16T23:52:06",
+            "description":  [
+                "This Ubuntu VM was built by Sarah Cooley to make it easier to test out Enhanced Session Mode on Linux VMs.\r\n\r\n",
+                "It was published by Canonical on Fri, 16 Feb 2018 07:55:08 +0000\r\n",
+                "Resources found here are available online at http://cdimage.ubuntu.com/daily-live/current/\r\n"
+            ],
+            "disk":  {
+                "uri":  "http://cdimage.ubuntu.com/daily-live/current/bionic-desktop-amd64.iso",
+                "hash":  "sha256:cb9b10585ad5bd348e7b8284e96f4875afa4fcc7b119a3c306e53d9ff2077947"
+            },
+            "logo":  {
+                "uri":  "https://raw.githubusercontent.com/MicrosoftDocs/Virtualization-Documentation/live/hyperv-samples/scooley-gallery/ubuntu-logo/ubuntu_black-orange_hex.png",
+                "hash":  "sha256:6D5614230B15A4CEAA43EDA24134365ECF20F39FE4DD8A9E0CD1DD14EB3C5B9D"
+            },
+            "symbol":  {
+                "uri":  "https://raw.githubusercontent.com/MicrosoftDocs/Virtualization-Documentation/live/hyperv-samples/scooley-gallery/ubuntu-circle/cof_orange_hex.png",
+                "hash":  "sha256:B1F8003F8F9AE56B928D7CC424F144F126EEEA6FD09FCD316E26D529394C9890"
+            },
+            "thumbnail":  {
+                "uri":  "https://raw.githubusercontent.com/MicrosoftDocs/Virtualization-Documentation/live/hyperv-samples/scooley-gallery/ubuntu-circle/cof_orange_hex.png",
+                "hash":  "sha256:B1F8003F8F9AE56B928D7CC424F144F126EEEA6FD09FCD316E26D529394C9890"
+            }
+        },
+        {
+            "name":  "Ubuntu (xenial)",
+            "version":  "3.0",
+            "locale":  "en-US",
+            "publisher":  "Canonical via sarah script",
+            "lastUpdated":  "2018-02-16T23:52:06",
+            "description":  [
+                "This Ubuntu VM was built by Sarah Cooley to make it easier to test out Enhanced Session Mode on Linux VMs.\r\n\r\n",
+                "It was published by Canonical on Fri, 16 Feb 2018 07:55:08 +0000\r\n",
+                "Resources found here are available online at http://releases.ubuntu.com/16.04/\r\n"
+            ],
+            "disk":  {
+                "uri":  "http://releases.ubuntu.com/16.04/ubuntu-16.04.4-desktop-amd64.iso",
+                "hash":  "sha256:3380883b70108793ae589a249cccec88c9ac3106981f995962469744c3cbd46d"
+            },
+            "logo":  {
+                "uri":  "https://raw.githubusercontent.com/MicrosoftDocs/Virtualization-Documentation/live/hyperv-samples/scooley-gallery/ubuntu-logo/ubuntu_black-orange_hex.png",
+                "hash":  "sha256:6D5614230B15A4CEAA43EDA24134365ECF20F39FE4DD8A9E0CD1DD14EB3C5B9D"
+            },
+            "symbol":  {
+                "uri":  "https://raw.githubusercontent.com/MicrosoftDocs/Virtualization-Documentation/live/hyperv-samples/scooley-gallery/ubuntu-circle/cof_orange_hex.png",
+                "hash":  "sha256:B1F8003F8F9AE56B928D7CC424F144F126EEEA6FD09FCD316E26D529394C9890"
+            },
+            "thumbnail":  {
+                "uri":  "https://raw.githubusercontent.com/MicrosoftDocs/Virtualization-Documentation/live/hyperv-samples/scooley-gallery/ubuntu-circle/cof_orange_hex.png",
+                "hash":  "sha256:B1F8003F8F9AE56B928D7CC424F144F126EEEA6FD09FCD316E26D529394C9890"
+            }
+        }
+    ]
+}