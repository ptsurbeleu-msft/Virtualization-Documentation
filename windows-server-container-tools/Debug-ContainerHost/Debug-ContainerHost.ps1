--- conflicted
+++ resolved
@@ -24,11 +24,7 @@
     
     $services = Get-Service | Where-Object {($_.Name -eq "Docker") -or ($_.Name -eq "com.Docker.Service")}
     It "A Docker service is installed - 'Docker' or 'com.Docker.Service' " {
-<<<<<<< HEAD
         $services | Should Not BeNullOrEmpty
-=======
-        $service | Should Not BeNullorEmpty
->>>>>>> d05165b3
     }
     It "Service is running" {
         foreach ($service in $services)
