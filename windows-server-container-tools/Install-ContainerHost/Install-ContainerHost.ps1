
############################################################
# Script assembled with makeps1.js from
# Install-ContainerHost-Source.ps1
# ..\common\ContainerHost-Common.ps1
# Install-ContainerHost-Main.ps1
############################################################

<#
    .NOTES
        Copyright (c) Microsoft Corporation.  All rights reserved.

        Use of this sample source code is subject to the terms of the Microsoft
        license agreement under which you licensed this sample source code. If
        you did not accept the terms of the license agreement, you are not
        authorized to use this sample source code. For the terms of the license,
        please see the license agreement between you and Microsoft or, if applicable,
        see the LICENSE.RTF on your install media or the root of your tools installation.
        THE SAMPLE SOURCE CODE IS PROVIDED "AS IS", WITH NO WARRANTIES.

    .SYNOPSIS
        Installs the prerequisites for creating Windows containers

    .DESCRIPTION
        Installs the prerequisites for creating Windows containers

    .PARAMETER DockerPath
        Path to Docker.exe, can be local or URI

    .PARAMETER DockerDPath
        Path to DockerD.exe, can be local or URI

    .PARAMETER ExternalNetAdapter
        Specify a specific network adapter to bind to a DHCP network

    .PARAMETER Force 
        If a restart is required, forces an immediate restart.
        
    .PARAMETER HyperV 
        If passed, prepare the machine for Hyper-V containers

    .PARAMETER NoRestart
        If a restart is required the script will terminate and will not reboot the machine

    .PARAMETER SkipImageImport
        Skips import of the base WindowsServerCore image.

    .PARAMETER TransparentNetwork
        If passed, use DHCP configuration.  Otherwise, will use default docker network (NAT). (alias -UseDHCP)

    .PARAMETER WimPath
        Path to .wim file that contains the base package image

    .EXAMPLE
        .\Install-ContainerHost.ps1

#>
#Requires -Version 5.0

[CmdletBinding(DefaultParameterSetName="Standard")]
param(
    [string]
    [ValidateNotNullOrEmpty()]
    $DockerPath = "https://aka.ms/tp5/b/docker",

    [string]
    [ValidateNotNullOrEmpty()]
    $DockerDPath = "https://aka.ms/tp5/b/dockerd",

    [string]
    $ExternalNetAdapter,

    [switch]
    $Force,
    
    [switch]
    $IgnoreClient,

    [switch]
    $HyperV,

    [switch]
    $NoRestart,

    [Parameter(DontShow)]
    [switch]
    $PSDirect,

    [switch]
    $SkipImageImport,

    [Parameter(ParameterSetName="Staging", Mandatory)]
    [switch]
    $Staging,

    [switch]
    [alias("UseDHCP")]
    $TransparentNetwork,

    [string]
    [ValidateNotNullOrEmpty()]
    $WimPath
)

$global:RebootRequired = $false

$global:ErrorFile = "$pwd\Install-ContainerHost.err"

$global:BootstrapTask = "ContainerBootstrap"

$global:HyperVImage = "NanoServer"

function
Restart-And-Run()
{
    Test-Admin

    Write-Output "Restart is required; restarting now..."

    $argList = $script:MyInvocation.Line.replace($script:MyInvocation.InvocationName, "")

    #
    # Update .\ to the invocation directory for the bootstrap
    #
    $scriptPath = $script:MyInvocation.MyCommand.Path

    $argList = $argList -replace "\.\\", "$pwd\"

    if ((Split-Path -Parent -Path $scriptPath) -ne $pwd)
    {
        $sourceScriptPath = $scriptPath
        $scriptPath = "$pwd\$($script:MyInvocation.MyCommand.Name)"

        Copy-Item $sourceScriptPath $scriptPath
    }

    Write-Output "Creating scheduled task action ($scriptPath $argList)..."
    $action = New-ScheduledTaskAction -Execute "powershell.exe" -Argument "-NoExit $scriptPath $argList"

    Write-Output "Creating scheduled task trigger..."
    $trigger = New-ScheduledTaskTrigger -AtLogOn

    Write-Output "Registering script to re-run at next user logon..."
    Register-ScheduledTask -TaskName $global:BootstrapTask -Action $action -Trigger $trigger -RunLevel Highest | Out-Null

    try
    {
        if ($Force)
        {
            Restart-Computer -Force
        }
        else
        {
            Restart-Computer
        }
    }
    catch
    {
        Write-Error $_

        Write-Output "Please restart your computer manually to continue script execution."
    }

    exit
}


function
Install-Feature
{
    [CmdletBinding()]
    param(
        [ValidateNotNullOrEmpty()]
        [string]
        $FeatureName
    )

    Write-Output "Querying status of Windows feature: $FeatureName..."
    if (Get-Command Get-WindowsFeature -ErrorAction SilentlyContinue)
    {
        if ((Get-WindowsFeature $FeatureName).Installed)
        {
            Write-Output "Feature $FeatureName is already enabled."
        }
        else
        {
            Test-Admin

            Write-Output "Enabling feature $FeatureName..."
        }

        $featureInstall = Add-WindowsFeature $FeatureName

        if ($featureInstall.RestartNeeded -eq "Yes")
        {
            $global:RebootRequired = $true;
        }
    }
    else
    {
        if ((Get-WindowsOptionalFeature -Online -FeatureName $FeatureName).State -eq "Disabled")
        {
            if (Test-Nano)
            {
                throw "This NanoServer deployment does not include $FeatureName.  Please add the appropriate package"
            }

            Test-Admin

            Write-Output "Enabling feature $FeatureName..."
            $feature = Enable-WindowsOptionalFeature -Online -FeatureName $FeatureName -All -NoRestart

            if ($feature.RestartNeeded -eq "True")
            {
                $global:RebootRequired = $true;
            }
        }
        else
        {
            Write-Output "Feature $FeatureName is already enabled."

            if (Test-Nano)
            {
                #
                # Get-WindowsEdition is not present on Nano.  On Nano, we assume reboot is not needed
                #
            }
            elseif ((Get-WindowsEdition -Online).RestartNeeded)
            {
                $global:RebootRequired = $true;
            }
        }
    }
}


function
New-ContainerTransparentNetwork
{
    if ($ExternalNetAdapter)
    {
        $netAdapter = (Get-NetAdapter |? {$_.Name -eq "$ExternalNetAdapter"})[0]
    }
    else
    {
        $netAdapter = (Get-NetAdapter |? {($_.Status -eq 'Up') -and ($_.ConnectorPresent)})[0]
    }

    Write-Output "Creating container network (Transparent)..."
    New-ContainerNetwork -Name "Transparent" -Mode Transparent -NetworkAdapterName $netAdapter.Name | Out-Null
}


function
Install-ContainerHost
{
    "If this file exists when Install-ContainerHost.ps1 exits, the script failed!" | Out-File -FilePath $global:ErrorFile

    if (Test-Client)
    {
<<<<<<< HEAD
        if (-not $IgnoreClient)
        {
            Write-Warning "We recommend that you use the steps outlined in our documentation at https://aka.ms/windowscontainers/hypervonwin10. If you would like to proceed with this script, include the flag -IgnoreClient."
            throw "Ran on client without -IgnoreClient flag."
        }
        else
        {
            if (-not $HyperV)
            {
                Write-Output "Enabling Hyper-V containers by default for Client SKU"
                $HyperV = $true
            }
        }    
=======
        
        if (-not $IgnoreClient)
        {
            Write-Warning "We recommend that you use the steps outlined in our documentation at https://aka.ms/windowscontainers/hypervonwin10. If you would like to proceed with this script, include the flag -IgnoreClient."
            throw "Ran on client without -IgnoreClient flag."
        }
        else
        {
            if (-not $HyperV)
            {
                Write-Output "Exiting. This is not recommended with you OS version."
                $HyperV = $true
            }                
        }
        
>>>>>>> 5d181789
    }
    #
    # Validate required Windows features
    #
    Install-Feature -FeatureName Containers

    if ($HyperV)
    {
        Install-Feature -FeatureName Hyper-V
    }

    if ($global:RebootRequired)
    {
        if ($NoRestart)
        {
            Write-Warning "A reboot is required; stopping script execution"
            exit
        }

        Restart-And-Run
    }

    #
    # Unregister the bootstrap task, if it was previously created
    #
    if ((Get-ScheduledTask -TaskName $global:BootstrapTask -ErrorAction SilentlyContinue) -ne $null)
    {
        Unregister-ScheduledTask -TaskName $global:BootstrapTask -Confirm:$false
    }    

    #
    # Configure networking
    #
    if ($($PSCmdlet.ParameterSetName) -ne "Staging")
    {
        Write-Output "Configuring ICMP firewall rules for containers..."
        netsh advfirewall firewall add rule name="ICMP for containers" dir=in protocol=icmpv4 action=allow | Out-Null
        netsh advfirewall firewall add rule name="ICMP for containers" dir=out protocol=icmpv4 action=allow | Out-Null

        if ($TransparentNetwork)
        {
            Write-Output "Waiting for Hyper-V Management..."
            $networks = $null

            try
            {
                $networks = Get-ContainerNetwork -ErrorAction SilentlyContinue
            }
            catch
            {
                #
                # If we can't query network, we are in bootstrap mode.  Assume no networks
                #
            }

            if ($networks.Count -eq 0)
            {
                Write-Output "Enabling container networking..."
                New-ContainerTransparentNetwork
            }
            else
            {
                Write-Output "Networking is already configured.  Confirming configuration..."
                
                $transparentNetwork = $networks |? { $_.Mode -eq "Transparent" }

                if ($transparentNetwork -eq $null)
                {
                    Write-Output "We didn't find a configured external network; configuring now..."
                    New-ContainerTransparentNetwork
                }
                else
                {
                    if ($ExternalNetAdapter)
                    {
                        $netAdapters = (Get-NetAdapter |? {$_.Name -eq "$ExternalNetAdapter"})

                        if ($netAdapters.Count -eq 0)
                        {
                            throw "No adapters found that match the name $ExternalNetAdapter"
                        }

                        $netAdapter = $netAdapters[0]
                        $transparentNetwork = $networks |? { $_.NetworkAdapterName -eq $netAdapter.InterfaceDescription }

                        if ($transparentNetwork -eq $null)
                        {
                            throw "One or more external networks are configured, but not on the requested adapter ($ExternalNetAdapter)"
                        }

                        Write-Output "Configured transparent network found: $($transparentNetwork.Name)"
                    }
                    else
                    {
                        Write-Output "Configured transparent network found: $($transparentNetwork.Name)"
                    }
                }
            }
        }
    }

    #
    # Install, register, and start Docker
    #
    if (Test-Docker)
    {
        Write-Output "Docker is already installed."
    }
    else
    {
        Install-Docker -DockerPath $DockerPath -DockerDPath $DockerDPath
    }

    $newBaseImages = @()

    if (-not $SkipImageImport)
    {        
        if ($WimPath -eq "")
        {
            $imageName = "WindowsServerCore"

            if ($HyperV -or (Test-Nano))
            {
                $imageName = "NanoServer"
            }

            #
            # Install the base package
            #
            if (Test-InstalledContainerImage $imageName)
            {
                Write-Output "Image $imageName is already installed on this machine."
            }
            else
            {
                Test-ContainerImageProvider

                $hostBuildInfo = (gp "HKLM:\SOFTWARE\Microsoft\Windows NT\CurrentVersion").BuildLabEx.Split(".")
                $version = $hostBuildInfo[0]

                $InstallParams = @{
                    ErrorAction = "Stop"
                    Name = $imageName
                }

                if ($version -eq "14300")
                {
                    $InstallParams.Add("MinimumVersion", "10.0.14300.1000")
                    $InstallParams.Add("MaximumVersion", "10.0.14300.1010")
                    $versionString = "-MinimumVersion 10.0.14300.1000 -MaximumVersion 10.0.14300.1010"
                }
                else
                {
                    if (Test-Client)
                    {
                        $versionString = " [latest version]"
                    }
                    else
                    {
                        $qfe = $hostBuildInfo[1]

                        $InstallParams.Add("RequiredVersion", "10.0.$version.$qfe")
                        $versionString = "-RequiredVersion 10.0.$version.$qfe"
                    }                    
                }

                Write-Output "Getting Container OS image ($imageName $versionString) from OneGet (this may take a few minutes)..."
                #
                # TODO: expect the follow to have default ErrorAction of stop
                #
                Install-ContainerImage @InstallParams
            
                Write-Output "Container base image install complete."
                $newBaseImages += $imageName
            }
        }
        else
        {
            Write-Output "Installing Container OS image from $WimPath (this may take a few minutes)..."

            if (Test-Path $WimPath)
            {
                #
                # .wim is present and local
                #
            }
            elseif (($WimPath -as [System.URI]).AbsoluteURI -ne $null)
            {
                #
                # .wim is on a URI and must be downloaded
                #
                $localWimPath = "$pwd\ContainerBaseImage.wim"

                Copy-File -SourcePath $WimPath -DestinationPath $localWimPath

                $WimPath = $localWimPath
            }
            else
            {
                throw "Cannot copy from invalid WimPath $WimPath"
            }

            $imageName = (get-windowsimage -imagepath $WimPath -LogPath ($env:temp+"dism_$(random)_GetImageInfo.log") -Index 1).imagename

            if ($PSDirect -and (Test-Nano))
            {
                #
                # This is a gross hack for TP5 to avoid a CoreCLR issue
                #
                $modulePath = "$($env:Temp)\Containers2.psm1"

                $cmdletContent = gc $env:windir\System32\WindowsPowerShell\v1.0\Modules\Containers\1.0.0.0\Containers.psm1

                $cmdletContent = $cmdletContent.replace('Set-Acl $fileToReAcl -AclObject $acl', '[System.IO.FileSystemAclExtensions]::SetAccessControl($fileToReAcl, $acl)')
                $cmdletContent = $cmdletContent.replace('function Install-ContainerOSImage','function Install-ContainerOSImage2')

                $cmdletContent | sc $modulePath

                Import-Module $modulePath -DisableNameChecking
                Install-ContainerOSImage2 -WimPath $WimPath -Force
                Remove-Item $modulePath
            }
            else
            {
                Install-ContainerOsImage -WimPath $WimPath -Force
            }

            $newBaseImages += $imageName
        }

        #
        # Optionally OneGet the Hyper-V container image if it isn't just installed
        #
        if ($HyperV -and (-not (Test-Nano)))
        {
            if ((Test-InstalledContainerImage $global:HyperVImage))
            {
                Write-Output "OS image ($global:HyperVImage) is already installed."
            }
            else
            {
                Test-ContainerImageProvider

                Write-Output "Getting Container OS image ($global:HyperVImage) from OneGet (this may take a few minutes)..."
                Install-ContainerImage $global:HyperVImage

                $newBaseImages += $global:HyperVImage
            }
        }
    }

    if ($newBaseImages.Count -gt 0)
    {
        foreach ($baseImage in $newBaseImages)
        {
            Write-DockerImageTag -BaseImageName $baseImage
        }
    }

    Remove-Item $global:ErrorFile

    Write-Output "Script complete!"
}$global:AdminPriviledges = $false
$global:DockerData = "$($env:ProgramData)\docker"
$global:DockerServiceName = "docker"

function
Copy-File
{
    [CmdletBinding()]
    param(
        [string]
        $SourcePath,
        
        [string]
        $DestinationPath
    )
    
    if ($SourcePath -eq $DestinationPath)
    {
        return
    }
          
    if (Test-Path $SourcePath)
    {
        Copy-Item -Path $SourcePath -Destination $DestinationPath
    }
    elseif (($SourcePath -as [System.URI]).AbsoluteURI -ne $null)
    {
        if (Test-Nano)
        {
            $handler = New-Object System.Net.Http.HttpClientHandler
            $client = New-Object System.Net.Http.HttpClient($handler)
            $client.Timeout = New-Object System.TimeSpan(0, 30, 0)
            $cancelTokenSource = [System.Threading.CancellationTokenSource]::new() 
            $responseMsg = $client.GetAsync([System.Uri]::new($SourcePath), $cancelTokenSource.Token)
            $responseMsg.Wait()

            if (!$responseMsg.IsCanceled)
            {
                $response = $responseMsg.Result
                if ($response.IsSuccessStatusCode)
                {
                    $downloadedFileStream = [System.IO.FileStream]::new($DestinationPath, [System.IO.FileMode]::Create, [System.IO.FileAccess]::Write)
                    $copyStreamOp = $response.Content.CopyToAsync($downloadedFileStream)
                    $copyStreamOp.Wait()
                    $downloadedFileStream.Close()
                    if ($copyStreamOp.Exception -ne $null)
                    {
                        throw $copyStreamOp.Exception
                    }      
                }
            }  
        }
        elseif ($PSVersionTable.PSVersion.Major -ge 5)
        {
            #
            # We disable progress display because it kills performance for large downloads (at least on 64-bit PowerShell)
            #
            $ProgressPreference = 'SilentlyContinue'
            wget -Uri $SourcePath -OutFile $DestinationPath -UseBasicParsing
            $ProgressPreference = 'Continue'
        }
        else
        {
            $webClient = New-Object System.Net.WebClient
            $webClient.DownloadFile($SourcePath, $DestinationPath)
        } 
    }
    else
    {
        throw "Cannot copy from $SourcePath"
    }
}


function 
Expand-ArchiveNano
{
    [CmdletBinding()]
    param 
    (
        [string] $Path,
        [string] $DestinationPath
    )

    [System.IO.Compression.ZipFile]::ExtractToDirectory($Path, $DestinationPath)
}


function 
Expand-ArchivePrivate
{
    [CmdletBinding()]
    param 
    (
        [Parameter(Mandatory=$true)]
        [string] 
        $Path,

        [Parameter(Mandatory=$true)]        
        [string] 
        $DestinationPath
    )
        
    $shell = New-Object -com Shell.Application
    $zipFile = $shell.NameSpace($Path)
    
    $shell.NameSpace($DestinationPath).CopyHere($zipFile.items())
    
}


function
Test-InstalledContainerImage
{
    [CmdletBinding()]
    param(
        [Parameter(Mandatory=$true)]
        [string]
        [ValidateNotNullOrEmpty()]
        $BaseImageName
    )

    $path = Join-Path (Join-Path $env:ProgramData "Microsoft\Windows\Images") "*$BaseImageName*"
    
    return Test-Path $path
}


function 
Test-Admin()
{
    # Get the ID and security principal of the current user account
    $myWindowsID=[System.Security.Principal.WindowsIdentity]::GetCurrent()
    $myWindowsPrincipal=new-object System.Security.Principal.WindowsPrincipal($myWindowsID)
  
    # Get the security principal for the Administrator role
    $adminRole=[System.Security.Principal.WindowsBuiltInRole]::Administrator
  
    # Check to see if we are currently running "as Administrator"
    if ($myWindowsPrincipal.IsInRole($adminRole))
    {
        $global:AdminPriviledges = $true
        return
    }
    else
    {
        #
        # We are not running "as Administrator"
        # Exit from the current, unelevated, process
        #
        throw "You must run this script as administrator"   
    }
}


function 
Test-ContainerImageProvider()
{
    if (-not (Get-Command Install-ContainerImage -ea SilentlyContinue))
    {   
        Wait-Network

        Write-Output "Installing ContainerImage provider..."
        Install-PackageProvider ContainerImage -Force | Out-Null
    }

    if (-not (Get-Command Install-ContainerImage -ea SilentlyContinue))
    {
        throw "Could not install ContainerImage provider"
    }
}


function 
Test-Client()
{
    return (-not ((Get-Command Get-WindowsFeature -ErrorAction SilentlyContinue) -or (Test-Nano)))
}


function 
Test-Nano()
{
    $EditionId = (Get-ItemProperty -Path 'HKLM:\SOFTWARE\Microsoft\Windows NT\CurrentVersion' -Name 'EditionID').EditionId

    return (($EditionId -eq "ServerStandardNano") -or 
            ($EditionId -eq "ServerDataCenterNano") -or 
            ($EditionId -eq "NanoServer") -or 
            ($EditionId -eq "ServerTuva"))
}


function 
Wait-Network()
{
    $connectedAdapter = Get-NetAdapter |? ConnectorPresent

    if ($connectedAdapter -eq $null)
    {
        throw "No connected network"
    }
       
    $startTime = Get-Date
    $timeElapsed = $(Get-Date) - $startTime

    while ($($timeElapsed).TotalMinutes -lt 5)
    {
        $readyNetAdapter = $connectedAdapter |? Status -eq 'Up'

        if ($readyNetAdapter -ne $null)
        {
            return;
        }

        Write-Output "Waiting for network connectivity..."
        Start-Sleep -sec 5

        $timeElapsed = $(Get-Date) - $startTime
    }

    throw "Network not connected after 5 minutes"
}


function
Get-DockerImages
{
    return docker images
}

function
Find-DockerImages
{
    [CmdletBinding()]
    param(
        [Parameter(Mandatory=$true)]
        [string]
        [ValidateNotNullOrEmpty()]
        $BaseImageName
    )

    return docker images | Where { $_ -match $BaseImageName.tolower() }
}


function 
Install-Docker()
{
    [CmdletBinding()]
    param(
        [string]
        [ValidateNotNullOrEmpty()]
        $DockerPath = "https://aka.ms/tp5/docker",

        [string]
        [ValidateNotNullOrEmpty()]
        $DockerDPath = "https://aka.ms/tp5/dockerd"
    )

    Test-Admin

    Write-Output "Installing Docker..."
    Copy-File -SourcePath $DockerPath -DestinationPath $env:windir\System32\docker.exe
        
    Write-Output "Installing Docker daemon..."
    Copy-File -SourcePath $DockerDPath -DestinationPath $env:windir\System32\dockerd.exe

    #
    # Register the docker service.
    # Configuration options should be placed at %programdata%\docker\config\daemon.json
    #
    $daemonSettings = New-Object PSObject
        
    $certsPath = Join-Path $global:DockerData "certs.d"

    if (Test-Path $certsPath)
    {
        $daemonSettings | Add-Member NoteProperty hosts @("npipe://", "0.0.0.0:2376")
        $daemonSettings | Add-Member NoteProperty tlsverify true
        $daemonSettings | Add-Member NoteProperty tlscacert (Join-Path $certsPath "ca.pem")
        $daemonSettings | Add-Member NoteProperty tlscert (Join-Path $certsPath "server-cert.pem")
        $daemonSettings | Add-Member NoteProperty tlskey (Join-Path $certsPath "server-key.pem")
    }
    else
    {
        # Default local host
        $daemonSettings | Add-Member NoteProperty hosts @("npipe://")
    }

    & dockerd --register-service --service-name $global:DockerServiceName

    $daemonSettingsFile = "$global:DockerData\config\daemon.json"

    $daemonSettings | ConvertTo-Json | Out-File -FilePath $daemonSettingsFile -Encoding ASCII

    Start-Docker

    #
    # Waiting for docker to come to steady state
    #
    Wait-Docker

    Write-Output "The following images are present on this machine:"
    foreach ($image in (Get-DockerImages))
    {
        Write-Output "    $image"
    }
    Write-Output ""
}


function 
Start-Docker()
{
    Start-Service -Name $global:DockerServiceName
}


function 
Stop-Docker()
{
    Stop-Service -Name $global:DockerServiceName
}


function 
Test-Docker()
{
    $service = Get-Service -Name $global:DockerServiceName -ErrorAction SilentlyContinue

    return ($service -ne $null)
}


function 
Wait-Docker()
{
    Write-Output "Waiting for Docker daemon..."
    $dockerReady = $false
    $startTime = Get-Date

    while (-not $dockerReady)
    {
        try
        {
            docker version | Out-Null

            if (-not $?)
            {
                throw "Docker daemon is not running yet"
            }

            $dockerReady = $true
        }
        catch 
        {
            $timeElapsed = $(Get-Date) - $startTime

            if ($($timeElapsed).TotalMinutes -ge 1)
            {
                throw "Docker Daemon did not start successfully within 1 minute."
            } 

            # Swallow error and try again
            Start-Sleep -sec 1
        }
    }
    Write-Output "Successfully connected to Docker Daemon."
}


function 
Write-DockerImageTag()
{
    [CmdletBinding()]
    param(
        [Parameter(Mandatory=$true)]
        [string]
        $BaseImageName
    )

    $dockerOutput = Find-DockerImages $BaseImageName

    if ($dockerOutput.Count -gt 1)
    {
        Write-Output "Base image is already tagged:"
    }
    else
    {
        if ($dockerOutput.Count -lt 1)
        {
            #
            # Docker restart required if the image was installed after Docker was 
            # last started
            #
            Stop-Docker
            Start-Docker

            $dockerOutput = Find-DockerImages $BaseImageName

            if ($dockerOutput.Count -lt 1)
            {
                throw "Could not find Docker image to match '$BaseImageName'"
            }
        }

        if ($dockerOutput.Count -gt 1)
        {
            Write-Output "Base image is already tagged:"
        }
        else
        {
            #
            # Register the base image with Docker
            #
            $imageId = ($dockerOutput -split "\s+")[2]

            Write-Output "Tagging new base image ($imageId)..."
            
            docker tag $imageId "$($BaseImageName.tolower()):latest"
            Write-Output "Base image is now tagged:"

            $dockerOutput = Find-DockerImages $BaseImageName
        }
    }
    
    Write-Output $dockerOutput
}

try
{
    Install-ContainerHost
}
catch 
{
    Write-Error $_
}<|MERGE_RESOLUTION|>--- conflicted
+++ resolved
@@ -258,7 +258,6 @@
 
     if (Test-Client)
     {
-<<<<<<< HEAD
         if (-not $IgnoreClient)
         {
             Write-Warning "We recommend that you use the steps outlined in our documentation at https://aka.ms/windowscontainers/hypervonwin10. If you would like to proceed with this script, include the flag -IgnoreClient."
@@ -271,24 +270,7 @@
                 Write-Output "Enabling Hyper-V containers by default for Client SKU"
                 $HyperV = $true
             }
-        }    
-=======
-        
-        if (-not $IgnoreClient)
-        {
-            Write-Warning "We recommend that you use the steps outlined in our documentation at https://aka.ms/windowscontainers/hypervonwin10. If you would like to proceed with this script, include the flag -IgnoreClient."
-            throw "Ran on client without -IgnoreClient flag."
-        }
-        else
-        {
-            if (-not $HyperV)
-            {
-                Write-Output "Exiting. This is not recommended with you OS version."
-                $HyperV = $true
-            }                
-        }
-        
->>>>>>> 5d181789
+        }  
     }
     #
     # Validate required Windows features
