<<<<<<< HEAD



## User Guide ##
=======
ms.ContentId: A4CE29FD-0D36-4D21-AA24-027B3DFFF9F4

# User Guide #
>>>>>>> 68e3df28
<|MERGE_RESOLUTION|>--- conflicted
+++ resolved
@@ -1,10 +1,3 @@
-<<<<<<< HEAD
-
-
-
-## User Guide ##
-=======
 ms.ContentId: A4CE29FD-0D36-4D21-AA24-027B3DFFF9F4
 
-# User Guide #
->>>>>>> 68e3df28
+# User Guide #