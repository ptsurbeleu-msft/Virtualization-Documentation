ms.ContentId: 675DF643-8338-4E92-8D3D-97693046F68D

# Windows Server Containers #

Windows Server containers provide applications an isolated, portable and resource controlled operating environment. This isolation enables containerized applications to run without risk of dependencies and environmental configuration affecting the application. By sharing the same kernel and other key system components, containers exhibit rapid startup times and reduced resource overhead. Rapid startup helps in development and testing scenarios and continuous integration environments, while the reduced resource overhead makes them ideal for service-oriented architectures.

The Windows Server container infrastructure allows for sharing, publishing and shipping of containers to anywhere the next wave of Windows Server is running. With this new technology millions of Windows developers familiar with technologies such as .NET, ASP.NET, PowerShell, and more will be able to leverage container technology. No longer will developers have to choose between the advantages of containers and using Windows Server technologies.

<<<<<<< HEAD
![](..\media\WindowsServerContainer.png)


=======
![](../media/WindowsServerContainer.png)
>>>>>>> 68e3df28
<|MERGE_RESOLUTION|>--- conflicted
+++ resolved
@@ -6,10 +6,4 @@
 
 The Windows Server container infrastructure allows for sharing, publishing and shipping of containers to anywhere the next wave of Windows Server is running. With this new technology millions of Windows developers familiar with technologies such as .NET, ASP.NET, PowerShell, and more will be able to leverage container technology. No longer will developers have to choose between the advantages of containers and using Windows Server technologies.
 
-<<<<<<< HEAD
-![](..\media\WindowsServerContainer.png)
-
-
-=======
-![](../media/WindowsServerContainer.png)
->>>>>>> 68e3df28
+![](../media/WindowsServerContainer.png)