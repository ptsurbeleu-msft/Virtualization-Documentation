ms.ContentId: 9D726494-F535-4A0C-9B8F-A4399D68253B

# Container Life Cycle #

## Container Instantiation ##
This illustration describes the process of instantiating a container from an image.

### Initial State ###
For this example there are two images present (image authoring is covered in a subsequent example).  Both images have packages stored in a local package store as well as metadata stored in the local image configuration store.  An Msvm_VirtualSystemSettingData object instance with a virtual system subtype of Microsoft:Hyper-V:Container:Package represents each image in the WMI object model.  The application package will have a dependency on a base operating system package which is expressed in the package metadata. 

### Container Creation ###
A container is represented by an instance of the Msvm_ComputerSystem object along with an associated Msvm_VirtualSystemSettingData object with a virtual system type (VirtualSystemType) of **Microsoft:Hyper-V:Container:Realized**.

The process of creating a container begins, just as with virtual machines, by calling the DefineSystem method on the Msvm_VirtualSystemManagementService.  In order to specify the package the contain is deponent on as well as any inherited properties DefineSystem will require as one of its parameters a reference to an Msvm_VirtualSystemSettingData object representing the package.   The Msvm_ComputerSystem references the parent package as well as a container specific starch space location that will accumulate any file system or registry changes.

To support customization and validation of the container prior to full instantiation callers may opt to invoke a new DefinePlannedSystem method, which like DefineSystem will require as one of its parameters a reference to an Msvm_VirtualSystemSettingData object representing the package.  Unlike DefineSystem when calling DefinePlannedSystem the resulting object is a planned virtual system, which supports modification and subsequent validation and realization into a functional container.  Common customizations might include renaming or modification of resource configuration (network, CPU, memory).

![](../media/ContainerCreationLifeCycle.png)

## Image Composition ###
This illustration describes the process of constructing an image. 
 
### Initial State ###
In the initial state, there is a default image (metadata and package).  The package is stored in a local package store and the metadata is stored within the image configuration store.  An Msvm_ImageVirtualSystem (specific name TBD) instance represents the image in the WMI object model.  

### Container Creation ###
A conversion of the Msvm_ImageVirtualSystem into an Msvm_PlannedVirtualSystem begins the container creation.  Customization of the container can be performed against the Msvm_PlannedVirtualSystem and then the Msvm_PlannedVirtualSystem is realized into an Msvm_ComputerSystem.  The Msvm_ComputerSystem references the parent package as well as a container specific starch space location that will accumulate any file system or registry changes. 

### Container Authoring ###
During the authoring stage, the administrator can install applications, copy files, and modify configuration or other such tasks.  The container specific scratch space accumulates any file system and/or registry changes.  The containers configuration file is updated with any changes made to the containers configuration through the WMI objects.

### Image Creation ###
At any point the container can be converted into an image, typically this will be done once the authoring has been completed.  Invocation of a WMI conversion API referencing the Msvm_ComputerSystem will convert the container into an image.  When invoked this API will capture the changes accumulated in the scratch space into a package residing in the package store as well as a metadata file that will reside in the image configuration store, an instance of Msvm_ImageVirtualSystem will represent these entities.  

<<<<<<< HEAD
![](..\media\ImageCreationLifeCycle.png)
=======
![](../media/ImageCreationLifeCycle.png)
>>>>>>> 68e3df28
 



<|MERGE_RESOLUTION|>--- conflicted
+++ resolved
@@ -32,11 +32,7 @@
 ### Image Creation ###
 At any point the container can be converted into an image, typically this will be done once the authoring has been completed.  Invocation of a WMI conversion API referencing the Msvm_ComputerSystem will convert the container into an image.  When invoked this API will capture the changes accumulated in the scratch space into a package residing in the package store as well as a metadata file that will reside in the image configuration store, an instance of Msvm_ImageVirtualSystem will represent these entities.  
 
-<<<<<<< HEAD
-![](..\media\ImageCreationLifeCycle.png)
-=======
 ![](../media/ImageCreationLifeCycle.png)
->>>>>>> 68e3df28
  
 
 
