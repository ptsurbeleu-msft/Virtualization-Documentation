﻿Function
Convert-WindowsImage
{

  <#
    .NOTES
        Copyright (c) Microsoft Corporation.  All rights reserved.

        Use of this sample source code is subject to the terms of the Microsoft
        license agreement under which you licensed this sample source code. If
        you did not accept the terms of the license agreement, you are not
        authorized to use this sample source code. For the terms of the license,
        please see the license agreement between you and Microsoft or, if applicable,
        see the LICENSE.RTF on your install media or the root of your tools installation.
        THE SAMPLE SOURCE CODE IS PROVIDED "AS IS", WITH NO WARRANTIES.
    
    .SYNOPSIS
        Creates a bootable VHD(X) based on Windows 7 or Windows 8 installation media.

    .DESCRIPTION
        Creates a bootable VHD(X) based on Windows 7 or Windows 8 installation media.

    .PARAMETER SourcePath
        The complete path to the WIM or ISO file that will be converted to a Virtual Hard Disk.
        The ISO file must be valid Windows installation media to be recognized successfully.

    .PARAMETER VHDPath
        The name and path of the Virtual Hard Disk to create.
        Omitting this parameter will create the Virtual Hard Disk is the current directory, (or,
        if specified by the -WorkingDirectory parameter, the working directory) and will automatically 
        name the file in the following format:

        <build>.<revision>.<architecture>.<branch>.<timestamp>_<skufamily>_<sku>_<language>.<extension>
        i.e.:
        8250.0.amd64chk.winmain_win8beta.120217-1520_client_professional_en-us.vhd(x)

    .PARAMETER WorkingDirectory
        Specifies the directory where the VHD(X) file should be generated.  
        If specified along with -VHDPath, the -WorkingDirectory value is ignored.
        The default value is the current directory ($pwd).

    .PARAMETER SizeBytes
        The size of the Virtual Hard Disk to create.
        For fixed disks, the VHD(X) file will be allocated all of this space immediately.
        For dynamic disks, this will be the maximum size that the VHD(X) can grow to.
        The default value is 40GB.

    .PARAMETER VHDFormat
        Specifies whether to create a VHD or VHDX formatted Virtual Hard Disk.
        The default is VHD.

    .PARAMETER VHDType
        Specifies whether to create a fixed (fully allocated) VHD(X) or a dynamic (sparse) VHD(X).
        The default is dynamic.

    .PARAMETER UnattendPath
        The complete path to an unattend.xml file that can be injected into the VHD(X).

    .PARAMETER Edition
        The name or image index of the image to apply from the WIM.

    .PARAMETER Passthru
        Specifies that the full path to the VHD(X) that is created should be
        returned on the pipeline.

    .PARAMETER BCDBoot
        By default, the version of BCDBOOT.EXE that is present in \Windows\System32
        is used by Convert-WindowsImage.  If you need to specify an alternate version,
        use this parameter to do so.

    .PARAMETER VHDPartitionStyle
        Partition style (MBR or GPT) for the newly created disk (VHDX or VHD). By default
        it will be partitioned with MBR partition style, used for older BIOS-based computers
        and Generation 1 Virtual Machines in Hyper-V. For modern UEFI-based computers
        and Generation 2 Virtual Machines, GPT partition layout is required.

    .PARAMETER BCDinVHD
        Specifies the purpose of the VHD(x). Use NativeBoot to skip cration of BCD store
        inside the VHD(x). Use VirtualMachine (or do not specify this option) to ensure
        the BCD store is created inside the VHD(x).

    .PARAMETER Driver
        Full path to driver(s) (.inf files) to inject to the OS inside the VHD(x).

    .PARAMETER ExpandOnNativeBoot
        Specifies whether to expand the VHD(x) to its maximum suze upon native boot.
        The default is True. Set to False to disable expansion.

    .PARAMETER RemoteDesktopEnable
        Enable Remote Desktop to connect to the OS inside the VHD(x) upon provisioning.
        Does not include Windows Firewall rules (firewall exceptions). The default is False.

    .PARAMETER Feature
        Enables specified Windows Feature(s). Note that you need to specify the Internal names
        understood by DISM and DISM CMDLets (e.g. NetFx3) instead of the "Friendly" names
        from Server Manager CMDLets (e.g. NET-Framework-Core).

    .PARAMETER Package
        Injects specified Windows Package(s). Accepts path to either a directory or individual
        CAB or MSU file.

    .PARAMETER ShowUI
        Specifies that the Graphical User Interface should be displayed.

    .PARAMETER EnableDebugger
        Configures kernel debugging for the VHD(X) being created.
        EnableDebugger takes a single argument which specifies the debugging transport to use.
        Valid transports are: None, Serial, 1394, USB, Network, Local.

        Depending on the type of transport selected, additional configuration parameters will become
        available.

        Serial:
            -ComPort   - The COM port number to use while communicating with the debugger.
                         The default value is 1 (indicating COM1).
            -BaudRate  - The baud rate (in bps) to use while communicating with the debugger.
                         The default value is 115200, valid values are:
                         9600, 19200, 38400, 56700, 115200
            
        1394:
            -Channel   - The 1394 channel used to communicate with the debugger.
                         The default value is 10.

        USB:
            -Target    - The target name used for USB debugging.
                         The default value is "debugging".

        Network:
            -IPAddress - The IP address of the debugging host computer.
            -Port      - The port on which to connect to the debugging host.
                         The default value is 50000, with a minimum value of 49152.
            -Key       - The key used to encrypt the connection.  Only [0-9] and [a-z] are allowed.
            -nodhcp    - Prevents the use of DHCP to obtain the target IP address.
            -newkey    - Specifies that a new encryption key should be generated for the connection.
   
    .EXAMPLE
        .\Convert-WindowsImage.ps1 -SourcePath D:\foo\install.wim -Edition Professional -WorkingDirectory D:\foo

        This command will create a 40GB dynamically expanding VHD in the D:\foo folder.
        The VHD will be based on the Professional edition from D:\foo\install.wim,
        and will be named automatically.

    .EXAMPLE
        .\Convert-WindowsImage.ps1 -SourcePath D:\foo\Win7SP1.iso -Edition Ultimate -VHDPath D:\foo\Win7_Ultimate_SP1.vhd

        This command will parse the ISO file D:\foo\Win7SP1.iso and try to locate
        \sources\install.wim.  If that file is found, it will be used to create a 
        dynamically-expanding 40GB VHD containing the Ultimate SKU, and will be 
        named D:\foo\Win7_Ultimate_SP1.vhd

    .EXAMPLE
        .\Convert-WindowsImage.ps1 -SourcePath D:\foo\install.wim -Edition Professional -EnableDebugger Serial -ComPort 2 -BaudRate 38400

        This command will create a VHD from D:\foo\install.wim of the Professional SKU.
        Serial debugging will be enabled in the VHD via COM2 at a baud rate of 38400bps.

    .OUTPUTS
        System.IO.FileInfo
  #>

   #region Data

        [CmdletBinding(DefaultParameterSetName="SRC",
        HelpURI="http://gallery.technet.microsoft.com/scriptcenter/Convert-WindowsImageps1-0fe23a8f")]

        param(
            [Parameter(ParameterSetName="SRC", Mandatory=$true, ValueFromPipeline=$true)]
            [Alias("WIM")]
            [string]
            [ValidateNotNullOrEmpty()]
            [ValidateScript({ Test-Path $(Resolve-Path $_) })]
            $SourcePath,

            [Parameter(ParameterSetName="SRC")]
            [Alias("SKU")]
            [string[]]
            [ValidateNotNullOrEmpty()]
            $Edition,

            [Parameter(ParameterSetName="SRC")]
            [Alias("WorkDir")]
            [string]
            [ValidateNotNullOrEmpty()]
            [ValidateScript({ Test-Path $_ })]
            $WorkingDirectory = $pwd,

            [Parameter(ParameterSetName="SRC")]
            [Alias("VHD")]
            [string]
            [ValidateNotNullOrEmpty()]
            $VHDPath,

            [Parameter(ParameterSetName="SRC")]
            [Alias("Size")]
            [UInt64]
            [ValidateNotNullOrEmpty()]
            [ValidateRange(512MB, 64TB)]
            $SizeBytes        = 40GB,

            [Parameter(ParameterSetName="SRC")]
            [Alias("Format")]
            [string]
            [ValidateNotNullOrEmpty()]
            [ValidateSet("VHD", "VHDX")]
            $VHDFormat        = "VHDX",

            [Parameter(ParameterSetName="SRC")]
            [Alias("DiskType")]
            [string]
            [ValidateNotNullOrEmpty()]
            [ValidateSet("Dynamic", "Fixed")]
            $VHDType          = "Dynamic",

            [Parameter(ParameterSetName="SRC")]
            [string]
            [ValidateNotNullOrEmpty()]
            [ValidateSet("MBR", "GPT")]
            $VHDPartitionStyle = "GPT",

            [Parameter(ParameterSetName="SRC")]
            [string]
            [ValidateNotNullOrEmpty()]
            [ValidateSet("NativeBoot", "VirtualMachine")]
            $BCDinVHD = "VirtualMachine",

            [Parameter(ParameterSetName="SRC")]
            [Parameter(ParameterSetName="UI")]
            [string]
            $BCDBoot          = "bcdboot.exe",

            [Parameter(ParameterSetName="SRC")]
            [Parameter(ParameterSetName="UI")]
            [string]
            [ValidateNotNullOrEmpty()]
            [ValidateSet("None", "Serial", "1394", "USB", "Local", "Network")]
            $EnableDebugger = "None",

            [Parameter(ParameterSetName="SRC")]
            [string[]]
            [ValidateNotNullOrEmpty()]
            $Feature,

            [Parameter(ParameterSetName="SRC")]
            [string[]]
            [ValidateNotNullOrEmpty()]
            [ValidateScript({ Test-Path $(Resolve-Path $_) })]
            $Driver
            ,
            [Parameter(ParameterSetName="SRC")]
            [string[]]
            [ValidateNotNullOrEmpty()]
            [ValidateScript({ Test-Path $(Resolve-Path $_) })]
            $Package
            ,
            [Parameter(ParameterSetName="SRC")]
            [Switch]
            $ExpandOnNativeBoot = $True,

            [Parameter(ParameterSetName="SRC")]
            [Switch]
            $RemoteDesktopEnable = $False,

            [Parameter(ParameterSetName="SRC")]
            [Alias("Unattend")]
            [string]
            [ValidateNotNullOrEmpty()]
            [ValidateScript({ Test-Path $(Resolve-Path $_) })]
            $UnattendPath,

            [Parameter(ParameterSetName="SRC")]
            [Parameter(ParameterSetName="UI")]
            [switch]
            $Passthru,

            [Parameter(ParameterSetName="UI")]
            [switch]
            $ShowUI
    
        )

   #endregion Data

   #region Code

        # Begin Dynamic Parameters
        # Create the parameters for the various types of debugging.
        DynamicParam 
        {

            # Set up the dynamic parameters.
            # Dynamic parameters are only available if certain conditions are met, so they'll only show up
            # as valid parameters when those conditions apply.  Here, the conditions are based on the value of
            # the EnableDebugger parameter.  Depending on which of a set of values is the specified argument
            # for EnableDebugger, different parameters will light up, as outlined below.
    
            $parameterDictionary = New-Object System.Management.Automation.RuntimeDefinedParameterDictionary
 
            If
            (
                Test-Path -Path "Variable:\EnableDebugger"
            )
            
            {
                switch ($EnableDebugger) 
                {
       
                    "Serial" 
                    {
                        #region ComPort
        
                        $ComPortAttr                   = New-Object System.Management.Automation.ParameterAttribute
                        $ComPortAttr.ParameterSetName  = "__AllParameterSets"
                        $ComPortAttr.Mandatory         = $false

                        $ComPortValidator              = New-Object System.Management.Automation.ValidateRangeAttribute(
                                                            1, 
                                                            10   # Is that a good maximum?
                                                         )

                        $ComPortNotNull                = New-Object System.Management.Automation.ValidateNotNullOrEmptyAttribute

                        $ComPortAttrCollection         = New-Object System.Collections.ObjectModel.Collection[System.Attribute]
                        $ComPortAttrCollection.Add($ComPortAttr)
                        $ComPortAttrCollection.Add($ComPortValidator)
                        $ComPortAttrCollection.Add($ComPortNotNull)
        
                        $ComPort                       = New-Object System.Management.Automation.RuntimeDefinedParameter(
                                                            "ComPort",
                                                            [UInt16],
                                                            $ComPortAttrCollection
                                                         )

                        # By default, use COM1
                        $ComPort.Value                 = 1
                        $parameterDictionary.Add("ComPort", $ComPort)
                        #endregion ComPort

                        #region BaudRate
                        $BaudRateAttr                  = New-Object System.Management.Automation.ParameterAttribute
                        $BaudRateAttr.ParameterSetName = "__AllParameterSets"
                        $BaudRateAttr.Mandatory        = $false

                        $BaudRateValidator             = New-Object System.Management.Automation.ValidateSetAttribute(
                                                            9600, 19200,38400, 57600, 115200
                                                         )

                        $BaudRateNotNull               = New-Object System.Management.Automation.ValidateNotNullOrEmptyAttribute

                        $BaudRateAttrCollection        = New-Object System.Collections.ObjectModel.Collection[System.Attribute]
                        $BaudRateAttrCollection.Add($BaudRateAttr)
                        $BaudRateAttrCollection.Add($BaudRateValidator)
                        $BaudRateAttrCollection.Add($BaudRateNotNull)

                        $BaudRate                      = New-Object System.Management.Automation.RuntimeDefinedParameter(
                                                             "BaudRate",
                                                             [UInt32],
                                                             $BaudRateAttrCollection
                                                         )

                        # By default, use 115,200.
                        $BaudRate.Value                = 115200
                        $parameterDictionary.Add("BaudRate", $BaudRate)
                        break
                        #endregion BaudRate

                    } 
        
                    "1394" 
                    {
                        $ChannelAttr                   = New-Object System.Management.Automation.ParameterAttribute
                        $ChannelAttr.ParameterSetName  = "__AllParameterSets"
                        $ChannelAttr.Mandatory         = $false

                        $ChannelValidator              = New-Object System.Management.Automation.ValidateRangeAttribute(
                                                            0,
                                                            62
                                                         )

                        $ChannelNotNull                = New-Object System.Management.Automation.ValidateNotNullOrEmptyAttribute

                        $ChannelAttrCollection         = New-Object System.Collections.ObjectModel.Collection[System.Attribute]
                        $ChannelAttrCollection.Add($ChannelAttr)
                        $ChannelAttrCollection.Add($ChannelValidator)
                        $ChannelAttrCollection.Add($ChannelNotNull)

                        $Channel                       = New-Object System.Management.Automation.RuntimeDefinedParameter(
                                                             "Channel",
                                                             [UInt16],
                                                             $ChannelAttrCollection
                                                         )

                        # By default, use channel 10
                        $Channel.Value                 = 10
                        $parameterDictionary.Add("Channel", $Channel)
                        break
                    } 
        
                    "USB" 
                    {
                        $TargetAttr                    = New-Object System.Management.Automation.ParameterAttribute
                        $TargetAttr.ParameterSetName   = "__AllParameterSets"
                        $TargetAttr.Mandatory          = $false

                        $TargetNotNull                 = New-Object System.Management.Automation.ValidateNotNullOrEmptyAttribute

                        $TargetAttrCollection          = New-Object System.Collections.ObjectModel.Collection[System.Attribute]
                        $TargetAttrCollection.Add($TargetAttr)
                        $TargetAttrCollection.Add($TargetNotNull)

                        $Target                        = New-Object System.Management.Automation.RuntimeDefinedParameter(
                                                             "Target",
                                                             [string],
                                                             $TargetAttrCollection
                                                         )

                        # By default, use target = "debugging"
                        $Target.Value                  = "Debugging"
                        $parameterDictionary.Add("Target", $Target)
                        break
                    }
        
                    "Network" 
                    {
                        #region IP
                        $IpAttr                        = New-Object System.Management.Automation.ParameterAttribute
                        $IpAttr.ParameterSetName       = "__AllParameterSets"
                        $IpAttr.Mandatory              = $true

                        $IpValidator                   = New-Object System.Management.Automation.ValidatePatternAttribute(
                                                            "\b(?:(?:25[0-5]|2[0-4][0-9]|[01]?[0-9][0-9]?)\.){3}(?:25[0-5]|2[0-4][0-9]|[01]?[0-9][0-9]?)\b"
                                                         )
                        $IpNotNull                     = New-Object System.Management.Automation.ValidateNotNullOrEmptyAttribute

                        $IpAttrCollection              = New-Object System.Collections.ObjectModel.Collection[System.Attribute]
                        $IpAttrCollection.Add($IpAttr)
                        $IpAttrCollection.Add($IpValidator)
                        $IpAttrCollection.Add($IpNotNull)

                        $IP                            = New-Object System.Management.Automation.RuntimeDefinedParameter(
                                                             "IPAddress",
                                                             [string],
                                                             $IpAttrCollection
                                                         )

                        # There's no good way to set a default value for this.
                        $parameterDictionary.Add("IPAddress", $IP)
                        #endregion IP

                        #region Port
                        $PortAttr                      = New-Object System.Management.Automation.ParameterAttribute
                        $PortAttr.ParameterSetName     = "__AllParameterSets"
                        $PortAttr.Mandatory            = $false

                        $PortValidator                 = New-Object System.Management.Automation.ValidateRangeAttribute(
                                                            49152,
                                                            50039
                                                         )

                        $PortNotNull                   = New-Object System.Management.Automation.ValidateNotNullOrEmptyAttribute

                        $PortAttrCollection            = New-Object System.Collections.ObjectModel.Collection[System.Attribute]
                        $PortAttrCollection.Add($PortAttr)
                        $PortAttrCollection.Add($PortValidator)
                        $PortAttrCollection.Add($PortNotNull)


                        $Port                          = New-Object System.Management.Automation.RuntimeDefinedParameter(
                                                             "Port",
                                                             [UInt16],
                                                             $PortAttrCollection
                                                         )

                        # By default, use port 50000
                        $Port.Value                    = 50000
                        $parameterDictionary.Add("Port", $Port)
                        #endregion Port

                        #region Key
                        $KeyAttr                       = New-Object System.Management.Automation.ParameterAttribute
                        $KeyAttr.ParameterSetName      = "__AllParameterSets"
                        $KeyAttr.Mandatory             = $true

                        $KeyValidator                  = New-Object System.Management.Automation.ValidatePatternAttribute(
                                                            "\b([A-Z0-9]+).([A-Z0-9]+).([A-Z0-9]+).([A-Z0-9]+)\b"
                                                         )

                        $KeyNotNull                    = New-Object System.Management.Automation.ValidateNotNullOrEmptyAttribute

                        $KeyAttrCollection             = New-Object System.Collections.ObjectModel.Collection[System.Attribute]
                        $KeyAttrCollection.Add($KeyAttr)
                        $KeyAttrCollection.Add($KeyValidator)
                        $KeyAttrCollection.Add($KeyNotNull)

                        $Key                           = New-Object System.Management.Automation.RuntimeDefinedParameter(
                                                             "Key",
                                                             [string],
                                                             $KeyAttrCollection
                                                         )

                        # Don't set a default key.
                        $parameterDictionary.Add("Key", $Key)
                        #endregion Key

                        #region NoDHCP
                        $NoDHCPAttr                    = New-Object System.Management.Automation.ParameterAttribute
                        $NoDHCPAttr.ParameterSetName   = "__AllParameterSets"
                        $NoDHCPAttr.Mandatory          = $false

                        $NoDHCPAttrCollection          = New-Object System.Collections.ObjectModel.Collection[System.Attribute]
                        $NoDHCPAttrCollection.Add($NoDHCPAttr)

                        $NoDHCP                        = New-Object System.Management.Automation.RuntimeDefinedParameter(
                                                             "NoDHCP",
                                                             [switch],
                                                             $NoDHCPAttrCollection
                                                         )

                        $parameterDictionary.Add("NoDHCP", $NoDHCP)
                        #endregion NoDHCP

                        #region NewKey
                        $NewKeyAttr                    = New-Object System.Management.Automation.ParameterAttribute
                        $NewKeyAttr.ParameterSetName   = "__AllParameterSets"
                        $NewKeyAttr.Mandatory          = $false

                        $NewKeyAttrCollection          = New-Object System.Collections.ObjectModel.Collection[System.Attribute]
                        $NewKeyAttrCollection.Add($NewKeyAttr)

                        $NewKey                        = New-Object System.Management.Automation.RuntimeDefinedParameter(
                                                             "NewKey",
                                                             [switch],
                                                             $NewKeyAttrCollection
                                                         )

                        # Don't set a default key.
                        $parameterDictionary.Add("NewKey", $NewKey)
                        break
                        #endregion NewKey

                    }
        
                    # There's nothing to do for local debugging.
                    # Synthetic debugging is not yet implemented.
        
                    default 
                    {
                       break
                    }
                }
            }
    
            return $parameterDictionary   
        }

        Begin 
        {
            ##########################################################################################
            #                             Constants and Pseudo-Constants
            ##########################################################################################
            $PARTITION_STYLE_MBR    = 0x00000000                                   # The default value
            $PARTITION_STYLE_GPT    = 0x00000001                                   # Just in case...

            # Version information that can be populated by timebuild.
            $ScriptVersion = DATA 
            {

            ConvertFrom-StringData -StringData @"
        Major     = 10
        Minor     = 0
        Build     = 9000
        QFE       = 0
        Branch    = fbl_core1_hyp_dev(mikekol)
        Timestamp = 141224-3000
        Flavor    = amd64fre
"@
        }

          # $vQuality               = "Release to Web"
            $vQuality               = "Beta"

            $myVersion              = "$($ScriptVersion.Major).$($ScriptVersion.Minor).$($ScriptVersion.Build).$($ScriptVersion.QFE).$($ScriptVersion.Flavor).$($ScriptVersion.Branch).$($ScriptVersion.Timestamp)"
            $scriptName             = "Convert-WindowsImage"                       # Name of the script, obviously.
            $sessionKey             = [Guid]::NewGuid().ToString()                 # Session key, used for keeping records unique between multiple runs.
            $logFolder              = "$($env:Temp)\$($scriptName)\$($sessionKey)" # Log folder path.
            $vhdMaxSize             = 2040GB                                       # Maximum size for VHD is ~2040GB.
            $vhdxMaxSize            = 64TB                                         # Maximum size for VHDX is ~64TB.
            $lowestSupportedVersion = New-Object Version "6.1"                     # The lowest supported *image* version; making sure we don't run against Vista/2k8.
            $lowestSupportedBuild   = 8250                                         # The lowest supported *host* build.  Set to Win8 CP.
            $transcripting          = $false

            # Since we use the VHDFormat in output, make it uppercase.
            # We'll make it lowercase again when we use it as a file extension.
            $VHDFormat              = $VHDFormat.ToUpper()
            ##########################################################################################
            #                                      Here Strings
            ##########################################################################################

            # Text used for flag file embedded in VHD(X)
            $flagText = @"
This $VHDFormat was created by Convert-WindowsImage.ps1 $myVersion $vQuality
on $([DateTime]::Now).
"@

            # Banner text displayed during each run.
            $header    = @"

Windows(R) Image to Virtual Hard Disk Converter for Windows(R) 10
Copyright (C) Microsoft Corporation.  All rights reserved.
Version $myVersion $vQuality

"@

            # Text used as the banner in the UI.
            $uiHeader  = @"
You can use the fields below to configure the VHD or VHDX that you want to create!
"@

            $code      = @"
using System;
using System.Collections.Generic;
using System.Collections.ObjectModel;
using System.ComponentModel;
using System.Globalization;
using System.IO;
using System.Linq;
using System.Runtime.InteropServices;
using System.Security;
using System.Text;
using System.Text.RegularExpressions;
using System.Threading;
using System.Xml.Linq;
using System.Xml.XPath;
using Microsoft.Win32.SafeHandles;

namespace WIM2VHD 
{

    /// <summary>
    /// P/Invoke methods and associated enums, flags, and structs.
    /// </summary>
    public class
    NativeMethods 
    {

        #region Delegates and Callbacks
        #region WIMGAPI

        ///<summary>
        ///User-defined function used with the RegisterMessageCallback or UnregisterMessageCallback function.
        ///</summary>
        ///<param name="MessageId">Specifies the message being sent.</param>
        ///<param name="wParam">Specifies additional message information. The contents of this parameter depend on the value of the
        ///MessageId parameter.</param>
        ///<param name="lParam">Specifies additional message information. The contents of this parameter depend on the value of the
        ///MessageId parameter.</param>
        ///<param name="UserData">Specifies the user-defined value passed to RegisterCallback.</param>
        ///<returns>
        ///To indicate success and to enable other subscribers to process the message return WIM_MSG_SUCCESS.
        ///To prevent other subscribers from receiving the message, return WIM_MSG_DONE.
        ///To cancel an image apply or capture, return WIM_MSG_ABORT_IMAGE when handling the WIM_MSG_PROCESS message.
        ///</returns>
        public delegate uint
        WimMessageCallback(
            uint   MessageId,
            IntPtr wParam,
            IntPtr lParam,
            IntPtr UserData
        );

        public static void
        RegisterMessageCallback(
            WimFileHandle hWim,
            WimMessageCallback callback) 
            {

            uint _callback = NativeMethods.WimRegisterMessageCallback(hWim, callback, IntPtr.Zero);
            int rc = Marshal.GetLastWin32Error();
            if (0 != rc) 
            {
                // Throw an exception if something bad happened on the Win32 end.
                throw
                    new InvalidOperationException(
                        string.Format(
                            CultureInfo.CurrentCulture,
                            "Unable to register message callback."
                ));
            }
        }

        public static void 
        UnregisterMessageCallback(
            WimFileHandle hWim,
            WimMessageCallback registeredCallback) 
            {

            bool status = NativeMethods.WimUnregisterMessageCallback(hWim, registeredCallback);
            int rc = Marshal.GetLastWin32Error();
            if (!status) 
            {
                throw
                    new InvalidOperationException(
                        string.Format(
                            CultureInfo.CurrentCulture,
                            "Unable to unregister message callback."
                ));
            }
        }

        #endregion WIMGAPI
        #endregion Delegates and Callbacks

        #region Constants

        #region VDiskInterop

        /// <summary>
        /// The default depth in a VHD parent chain that this library will search through.
        /// If you want to go more than one disk deep into the parent chain, provide a different value.
        /// </summary>
        public   const uint  OPEN_VIRTUAL_DISK_RW_DEFAULT_DEPTH   = 0x00000001;

        public   const uint  DEFAULT_BLOCK_SIZE                   = 0x00080000;
        public   const uint  DISK_SECTOR_SIZE                     = 0x00000200;

        internal const uint  ERROR_VIRTDISK_NOT_VIRTUAL_DISK      = 0xC03A0015;
        internal const uint  ERROR_NOT_FOUND                      = 0x00000490;
        internal const uint  ERROR_IO_PENDING                     = 0x000003E5;
        internal const uint  ERROR_INSUFFICIENT_BUFFER            = 0x0000007A;
        internal const uint  ERROR_ERROR_DEV_NOT_EXIST            = 0x00000037;
        internal const uint  ERROR_BAD_COMMAND                    = 0x00000016;
        internal const uint  ERROR_SUCCESS                        = 0x00000000;

        public   const uint  GENERIC_READ                         = 0x80000000;
        public   const uint  GENERIC_WRITE                        = 0x40000000;
        public   const short FILE_ATTRIBUTE_NORMAL                = 0x00000080;
        public   const uint  CREATE_NEW                           = 0x00000001;
        public   const uint  CREATE_ALWAYS                        = 0x00000002;
        public   const uint  OPEN_EXISTING                        = 0x00000003;
        public   const short INVALID_HANDLE_VALUE                 = -1;

        internal static Guid VirtualStorageTypeVendorUnknown      = new Guid("00000000-0000-0000-0000-000000000000");
        internal static Guid VirtualStorageTypeVendorMicrosoft    = new Guid("EC984AEC-A0F9-47e9-901F-71415A66345B");

        #endregion VDiskInterop

        #region WIMGAPI

        public   const uint  WIM_FLAG_VERIFY                      = 0x00000002;
        public   const uint  WIM_FLAG_INDEX                       = 0x00000004;

        public   const uint  WM_APP                               = 0x00008000;

        #endregion WIMGAPI

        #endregion Constants

        #region Enums and Flags

        #region VDiskInterop

        /// <summary>
        /// Indicates the version of the virtual disk to create.
        /// </summary>
        public enum CreateVirtualDiskVersion : int 
        {
            VersionUnspecified         = 0x00000000,
            Version1                   = 0x00000001,
            Version2                   = 0x00000002
        }

        public enum OpenVirtualDiskVersion : int 
        {
            VersionUnspecified         = 0x00000000,
            Version1                   = 0x00000001,
            Version2                   = 0x00000002
        }

        /// <summary>
        /// Contains the version of the virtual hard disk (VHD) ATTACH_VIRTUAL_DISK_PARAMETERS structure to use in calls to VHD functions.
        /// </summary>
        public enum AttachVirtualDiskVersion : int 
        {
            VersionUnspecified         = 0x00000000,
            Version1                   = 0x00000001,
            Version2                   = 0x00000002
        }

        public enum CompactVirtualDiskVersion : int 
        {
            VersionUnspecified         = 0x00000000,
            Version1                   = 0x00000001
        }

        /// <summary>
        /// Contains the type and provider (vendor) of the virtual storage device.
        /// </summary>
        public enum VirtualStorageDeviceType : int 
        {
            /// <summary>
            /// The storage type is unknown or not valid.
            /// </summary>
            Unknown                    = 0x00000000,
            /// <summary>
            /// For internal use only.  This type is not supported.
            /// </summary>
            ISO                        = 0x00000001,
            /// <summary>
            /// Virtual Hard Disk device type.
            /// </summary>
            VHD                        = 0x00000002,
            /// <summary>
            /// Virtual Hard Disk v2 device type.
            /// </summary>
            VHDX                       = 0x00000003
        }

        /// <summary>
        /// Contains virtual hard disk (VHD) open request flags.
        /// </summary>
        [Flags]
        public enum OpenVirtualDiskFlags 
        {
            /// <summary>
            /// No flags. Use system defaults.
            /// </summary>
            None                       = 0x00000000,
            /// <summary>
            /// Open the VHD file (backing store) without opening any differencing-chain parents. Used to correct broken parent links.
            /// </summary>
            NoParents                  = 0x00000001,
            /// <summary>
            /// Reserved.
            /// </summary>
            BlankFile                  = 0x00000002,
            /// <summary>
            /// Reserved.
            /// </summary>
            BootDrive                  = 0x00000004,
        }

        /// <summary>
        /// Contains the bit mask for specifying access rights to a virtual hard disk (VHD).
        /// </summary>
        [Flags]
        public enum VirtualDiskAccessMask 
        {
            /// <summary>
            /// Only Version2 of OpenVirtualDisk API accepts this parameter
            /// </summary>
            None                       = 0x00000000,
            /// <summary>
            /// Open the virtual disk for read-only attach access. The caller must have READ access to the virtual disk image file.
            /// </summary>
            /// <remarks>
            /// If used in a request to open a virtual disk that is already open, the other handles must be limited to either
            /// VIRTUAL_DISK_ACCESS_DETACH or VIRTUAL_DISK_ACCESS_GET_INFO access, otherwise the open request with this flag will fail.
            /// </remarks>
            AttachReadOnly             = 0x00010000,
            /// <summary>
            /// Open the virtual disk for read-write attaching access. The caller must have (READ | WRITE) access to the virtual disk image file.
            /// </summary>
            /// <remarks>
            /// If used in a request to open a virtual disk that is already open, the other handles must be limited to either
            /// VIRTUAL_DISK_ACCESS_DETACH or VIRTUAL_DISK_ACCESS_GET_INFO access, otherwise the open request with this flag will fail.
            /// If the virtual disk is part of a differencing chain, the disk for this request cannot be less than the readWriteDepth specified
            /// during the prior open request for that differencing chain.
            /// </remarks>
            AttachReadWrite            = 0x00020000,
            /// <summary>
            /// Open the virtual disk to allow detaching of an attached virtual disk. The caller must have
            /// (FILE_READ_ATTRIBUTES | FILE_READ_DATA) access to the virtual disk image file.
            /// </summary>
            Detach                     = 0x00040000,
            /// <summary>
            /// Information retrieval access to the virtual disk. The caller must have READ access to the virtual disk image file.
            /// </summary>
            GetInfo                    = 0x00080000,
            /// <summary>
            /// Virtual disk creation access.
            /// </summary>
            Create                     = 0x00100000,
            /// <summary>
            /// Open the virtual disk to perform offline meta-operations. The caller must have (READ | WRITE) access to the virtual
            /// disk image file, up to readWriteDepth if working with a differencing chain.
            /// </summary>
            /// <remarks>
            /// If the virtual disk is part of a differencing chain, the backing store (host volume) is opened in RW exclusive mode up to readWriteDepth.
            /// </remarks>
            MetaOperations             = 0x00200000,
            /// <summary>
            /// Reserved.
            /// </summary>
            Read                       = 0x000D0000,
            /// <summary>
            /// Allows unrestricted access to the virtual disk. The caller must have unrestricted access rights to the virtual disk image file.
            /// </summary>
            All                        = 0x003F0000,
            /// <summary>
            /// Reserved.
            /// </summary>
            Writable                   = 0x00320000
        }

        /// <summary>
        /// Contains virtual hard disk (VHD) creation flags.
        /// </summary>
        [Flags]
        public enum CreateVirtualDiskFlags 
        {
            /// <summary>
            /// Contains virtual hard disk (VHD) creation flags.
            /// </summary>
            None                       = 0x00000000,
            /// <summary>
            /// Pre-allocate all physical space necessary for the size of the virtual disk.
            /// </summary>
            /// <remarks>
            /// The CREATE_VIRTUAL_DISK_FLAG_FULL_PHYSICAL_ALLOCATION flag is used for the creation of a fixed VHD.
            /// </remarks>
            FullPhysicalAllocation     = 0x00000001
        }

        /// <summary>
        /// Contains virtual disk attach request flags.
        /// </summary>
        [Flags]
        public enum AttachVirtualDiskFlags 
        {
            /// <summary>
            /// No flags. Use system defaults.
            /// </summary>
            None                       = 0x00000000,
            /// <summary>
            /// Attach the virtual disk as read-only.
            /// </summary>
            ReadOnly                   = 0x00000001,
            /// <summary>
            /// No drive letters are assigned to the disk's volumes.
            /// </summary>
            /// <remarks>Oddly enough, this doesn't apply to NTFS mount points.</remarks>
            NoDriveLetter              = 0x00000002,
            /// <summary>
            /// Will decouple the virtual disk lifetime from that of the VirtualDiskHandle.
            /// The virtual disk will be attached until the Detach() function is called, even if all open handles to the virtual disk are closed.
            /// </summary>
            PermanentLifetime          = 0x00000004,
            /// <summary>
            /// Reserved.
            /// </summary>
            NoLocalHost                = 0x00000008
        }

        [Flags]
        public enum DetachVirtualDiskFlag 
        {
            None                       = 0x00000000
        }

        [Flags]
        public enum CompactVirtualDiskFlags 
        {
            None                       = 0x00000000,
            NoZeroScan                 = 0x00000001,
            NoBlockMoves               = 0x00000002
        }

        #endregion VDiskInterop

        #region WIMGAPI

        [FlagsAttribute]
        internal enum 
        WimCreateFileDesiredAccess 
            : uint 
            {
            WimQuery                   = 0x00000000,
            WimGenericRead             = 0x80000000
        }

        /// <summary>
        /// Specifies how the file is to be treated and what features are to be used.
        /// </summary>
        [FlagsAttribute]
        internal enum
        WimApplyFlags
            : uint 
            {
            /// <summary>
            /// No flags.
            /// </summary>
            WimApplyFlagsNone          = 0x00000000,
            /// <summary>
            /// Reserved.
            /// </summary>
            WimApplyFlagsReserved      = 0x00000001,
            /// <summary>
            /// Verifies that files match original data.
            /// </summary>
            WimApplyFlagsVerify        = 0x00000002,
            /// <summary>
            /// Specifies that the image is to be sequentially read for caching or performance purposes.
            /// </summary>
            WimApplyFlagsIndex         = 0x00000004,
            /// <summary>
            /// Applies the image without physically creating directories or files. Useful for obtaining a list of files and directories in the image.
            /// </summary>
            WimApplyFlagsNoApply       = 0x00000008,
            /// <summary>
            /// Disables restoring security information for directories.
            /// </summary>
            WimApplyFlagsNoDirAcl      = 0x00000010,
            /// <summary>
            /// Disables restoring security information for files
            /// </summary>
            WimApplyFlagsNoFileAcl     = 0x00000020,
            /// <summary>
            /// The .wim file is opened in a mode that enables simultaneous reading and writing.
            /// </summary>
            WimApplyFlagsShareWrite    = 0x00000040,
            /// <summary>
            /// Sends a WIM_MSG_FILEINFO message during the apply operation.
            /// </summary>
            WimApplyFlagsFileInfo      = 0x00000080,
            /// <summary>
            /// Disables automatic path fixups for junctions and symbolic links.
            /// </summary>
            WimApplyFlagsNoRpFix       = 0x00000100,
            /// <summary>
            /// Returns a handle that cannot commit changes, regardless of the access level requested at mount time.
            /// </summary>
            WimApplyFlagsMountReadOnly = 0x00000200,
            /// <summary>
            /// Reserved.
            /// </summary>
            WimApplyFlagsMountFast     = 0x00000400,
            /// <summary>
            /// Reserved.
            /// </summary>
            WimApplyFlagsMountLegacy   = 0x00000800
        }

        public enum WimMessage : uint 
        {
            WIM_MSG                    = WM_APP + 0x1476,                
            WIM_MSG_TEXT,
            ///<summary>
            ///Indicates an update in the progress of an image application.
            ///</summary>
            WIM_MSG_PROGRESS,
            ///<summary>
            ///Enables the caller to prevent a file or a directory from being captured or applied.
            ///</summary>
            WIM_MSG_PROCESS,
            ///<summary>
            ///Indicates that volume information is being gathered during an image capture.
            ///</summary>
            WIM_MSG_SCANNING,
            ///<summary>
            ///Indicates the number of files that will be captured or applied.
            ///</summary>
            WIM_MSG_SETRANGE,
            ///<summary>
            ///Indicates the number of files that have been captured or applied.
            ///</summary>
            WIM_MSG_SETPOS,
            ///<summary>
            ///Indicates that a file has been either captured or applied.
            ///</summary>
            WIM_MSG_STEPIT,
            ///<summary>
            ///Enables the caller to prevent a file resource from being compressed during a capture.
            ///</summary>
            WIM_MSG_COMPRESS,
            ///<summary>
            ///Alerts the caller that an error has occurred while capturing or applying an image.
            ///</summary>
            WIM_MSG_ERROR,
            ///<summary>
            ///Enables the caller to align a file resource on a particular alignment boundary.
            ///</summary>
            WIM_MSG_ALIGNMENT,
            WIM_MSG_RETRY,
            ///<summary>
            ///Enables the caller to align a file resource on a particular alignment boundary.
            ///</summary>
            WIM_MSG_SPLIT,
            WIM_MSG_SUCCESS            = 0x00000000,                
            WIM_MSG_ABORT_IMAGE        = 0xFFFFFFFF
        }

        internal enum 
        WimCreationDisposition 
            : uint 
            {
            WimOpenExisting            = 0x00000003,
        }

        internal enum 
        WimActionFlags 
            : uint 
            {
            WimIgnored                 = 0x00000000
        }

        internal enum 
        WimCompressionType 
            : uint 
            {
            WimIgnored                 = 0x00000000
        }

        internal enum 
        WimCreationResult 
            : uint 
            {
            WimCreatedNew              = 0x00000000,
            WimOpenedExisting          = 0x00000001
        }

        #endregion WIMGAPI

        #endregion Enums and Flags

        #region Structs

        [StructLayout(LayoutKind.Sequential, CharSet = CharSet.Unicode)]
        public struct CreateVirtualDiskParameters 
        {
            /// <summary>
            /// A CREATE_VIRTUAL_DISK_VERSION enumeration that specifies the version of the CREATE_VIRTUAL_DISK_PARAMETERS structure being passed to or from the virtual hard disk (VHD) functions.
            /// </summary>
            public CreateVirtualDiskVersion Version;

            /// <summary>
            /// Unique identifier to assign to the virtual disk object. If this member is set to zero, a unique identifier is created by the system.
            /// </summary>
            public Guid UniqueId;

            /// <summary>
            /// The maximum virtual size of the virtual disk object. Must be a multiple of 512.
            /// If a ParentPath is specified, this value must be zero.
            /// If a SourcePath is specified, this value can be zero to specify the size of the source VHD to be used, otherwise the size specified must be greater than or equal to the size of the source disk.
            /// </summary>
            public ulong MaximumSize;

            /// <summary>
            /// Internal size of the virtual disk object blocks.
            /// The following are predefined block sizes and their behaviors. For a fixed VHD type, this parameter must be zero.
            /// </summary>
            public uint BlockSizeInBytes;

            /// <summary>
            /// Internal size of the virtual disk object sectors. Must be set to 512.
            /// </summary>
            public uint SectorSizeInBytes;

            /// <summary>
            /// Optional path to a parent virtual disk object. Associates the new virtual disk with an existing virtual disk.
            /// If this parameter is not NULL, SourcePath must be NULL.
            /// </summary>
            public string ParentPath;

            /// <summary>
            /// Optional path to pre-populate the new virtual disk object with block data from an existing disk. This path may refer to a VHD or a physical disk.
            /// If this parameter is not NULL, ParentPath must be NULL.
            /// </summary>
            public string SourcePath;

            /// <summary>
            /// Flags for opening the VHD
            /// </summary>
            public OpenVirtualDiskFlags OpenFlags;

            /// <summary>
            /// GetInfoOnly flag for V2 handles
            /// </summary>
            public bool GetInfoOnly;

            /// <summary>
            /// Virtual Storage Type of the parent disk
            /// </summary>
            public VirtualStorageType ParentVirtualStorageType;

            /// <summary>
            /// Virtual Storage Type of the source disk
            /// </summary>
            public VirtualStorageType SourceVirtualStorageType;

            /// <summary>
            /// A GUID to use for fallback resiliency over SMB.
            /// </summary>
            public Guid ResiliencyGuid;
        }

        [StructLayout(LayoutKind.Sequential, CharSet = CharSet.Unicode)]
        public struct VirtualStorageType 
        {
            public VirtualStorageDeviceType DeviceId;
            public Guid VendorId;
        }

        [StructLayout(LayoutKind.Sequential, CharSet = CharSet.Unicode)]
        public struct SecurityDescriptor 
        {
            public byte revision;
            public byte size;
            public short control;
            public IntPtr owner;
            public IntPtr group;
            public IntPtr sacl;
            public IntPtr dacl;
        }

        [StructLayout(LayoutKind.Sequential, CharSet = CharSet.Unicode)]
        public struct
        OpenVirtualDiskParameters 
        {
            public OpenVirtualDiskVersion Version;
            public bool GetInfoOnly;
            public Guid ResiliencyGuid;
        }

        [StructLayout(LayoutKind.Sequential, CharSet = CharSet.Unicode)]
        public struct VirtualDiskProgress 
        {
            public int OperationStatus;
            public ulong CurrentValue;
            public ulong CompletionValue;
        }

        [StructLayout(LayoutKind.Sequential, CharSet = CharSet.Unicode)]
        public struct AttachVirtualDiskParameters 
        {
            public AttachVirtualDiskVersion Version;
            public int Reserved;
        }

        [StructLayout(LayoutKind.Sequential, CharSet = CharSet.Unicode)]
        public struct CompactVirtualDiskParameters 
        {
            public CompactVirtualDiskVersion Version;
            public uint Reserved;
        }

        #endregion Structs

        #region VirtDisk.DLL P/Invoke

        [DllImport("virtdisk.dll", CharSet = CharSet.Unicode)]
        public static extern uint
        CreateVirtualDisk(
            [In, Out] ref VirtualStorageType VirtualStorageType,
            [In]          string Path,
            [In]          VirtualDiskAccessMask VirtualDiskAccessMask,
            [In, Out] ref SecurityDescriptor SecurityDescriptor,
            [In]          CreateVirtualDiskFlags Flags,
            [In]          uint ProviderSpecificFlags,
            [In, Out] ref CreateVirtualDiskParameters Parameters,
            [In]          IntPtr Overlapped,
            [Out]     out SafeFileHandle Handle);

        [DllImport("virtdisk.dll", CharSet = CharSet.Unicode)]
        internal static extern uint
        OpenVirtualDisk(
            [In, Out] ref VirtualStorageType VirtualStorageType,
            [In]          string Path,
            [In]          VirtualDiskAccessMask VirtualDiskAccessMask,
            [In]          OpenVirtualDiskFlags Flags,
            [In, Out] ref OpenVirtualDiskParameters Parameters,
            [Out]     out SafeFileHandle Handle);

        /// <summary>
        /// GetVirtualDiskOperationProgress API allows getting progress info for the async virtual disk operations (ie. Online Mirror)
        /// </summary>
        /// <param name="VirtualDiskHandle"></param>
        /// <param name="Overlapped"></param>
        /// <param name="Progress"></param>
        /// <returns></returns>
        [DllImport("virtdisk.dll", CharSet = CharSet.Unicode)]
        internal static extern uint
        GetVirtualDiskOperationProgress(
            [In]          SafeFileHandle VirtualDiskHandle,
            [In]          IntPtr Overlapped,
            [In, Out] ref VirtualDiskProgress Progress);

        [DllImport("virtdisk.dll", CharSet = CharSet.Unicode)]
        public static extern uint
        AttachVirtualDisk(
            [In]          SafeFileHandle VirtualDiskHandle,
            [In, Out] ref SecurityDescriptor SecurityDescriptor,
            [In]          AttachVirtualDiskFlags Flags,
            [In]          uint ProviderSpecificFlags,
            [In, Out] ref AttachVirtualDiskParameters Parameters,
            [In]          IntPtr Overlapped);

        [DllImport("virtdisk.dll", CharSet = CharSet.Unicode)]
        public static extern uint
        DetachVirtualDisk(
            [In]          SafeFileHandle VirtualDiskHandle,
            [In]          NativeMethods.DetachVirtualDiskFlag Flags,
            [In]          uint ProviderSpecificFlags);

        [DllImport("virtdisk.dll", CharSet = CharSet.Unicode)]
        public static extern uint
        CompactVirtualDisk(
            [In]          SafeFileHandle VirtualDiskHandle,
            [In]          CompactVirtualDiskFlags Flags,
            [In, Out] ref CompactVirtualDiskParameters Parameters,
            [In]          IntPtr Overlapped);

        [DllImport("virtdisk.dll", CharSet = CharSet.Unicode)]
        public static extern uint
        GetVirtualDiskPhysicalPath(
            [In]          SafeFileHandle VirtualDiskHandle,
            [In, Out] ref uint DiskPathSizeInBytes,
            [Out]         StringBuilder DiskPath);

        #endregion VirtDisk.DLL P/Invoke

        #region Win32 P/Invoke

        [DllImport("advapi32", SetLastError = true)]
        public static extern bool InitializeSecurityDescriptor(
            [Out]     out SecurityDescriptor pSecurityDescriptor,
            [In]          uint dwRevision);

        /// <summary>
        /// CreateEvent API is used while calling async Online Mirror API
        /// </summary>
        /// <param name="lpEventAttributes"></param>
        /// <param name="bManualReset"></param>
        /// <param name="bInitialState"></param>
        /// <param name="lpName"></param>
        /// <returns></returns>
        [DllImport("kernel32.dll", CharSet = CharSet.Unicode)]
        internal static extern IntPtr
        CreateEvent(
            [In, Optional]  IntPtr lpEventAttributes,
            [In]            bool bManualReset,
            [In]            bool bInitialState,
            [In, Optional]  string lpName);

        #endregion Win32 P/Invoke

        #region WIMGAPI P/Invoke

        #region SafeHandle wrappers for WimFileHandle and WimImageHandle

        public sealed class WimFileHandle : SafeHandle 
        {

            public WimFileHandle(
                string wimPath)
                : base(IntPtr.Zero, true) 
                {

                if (String.IsNullOrEmpty(wimPath)) 
                {
                    throw new ArgumentNullException("wimPath");
                }

                if (!File.Exists(Path.GetFullPath(wimPath))) 
                {
                    throw new FileNotFoundException((new FileNotFoundException()).Message, wimPath);
                }

                NativeMethods.WimCreationResult creationResult;

                this.handle = NativeMethods.WimCreateFile(
                    wimPath,
                    NativeMethods.WimCreateFileDesiredAccess.WimGenericRead,
                    NativeMethods.WimCreationDisposition.WimOpenExisting,
                    NativeMethods.WimActionFlags.WimIgnored,
                    NativeMethods.WimCompressionType.WimIgnored,
                    out creationResult
                );

                // Check results.
                if (creationResult != NativeMethods.WimCreationResult.WimOpenedExisting) 
                {
                    throw new Win32Exception();
                }

                if (this.handle == IntPtr.Zero) 
                {
                    throw new Win32Exception();
                }

                // Set the temporary path.
                NativeMethods.WimSetTemporaryPath(
                    this,
                    Environment.ExpandEnvironmentVariables("%TEMP%")
                );
            }

            protected override bool ReleaseHandle() 
            {
                return NativeMethods.WimCloseHandle(this.handle);
            }

            public override bool IsInvalid 
            {
                get 
                { return this.handle == IntPtr.Zero; }
            }
        }

        public sealed class WimImageHandle : SafeHandle 
        {
            public WimImageHandle(
                WimFile Container,
                uint ImageIndex)
                : base(IntPtr.Zero, true) 
                {

                if (null == Container) 
                {
                    throw new ArgumentNullException("Container");
                }

                if ((Container.Handle.IsClosed) || (Container.Handle.IsInvalid)) 
                {
                    throw new ArgumentNullException("The handle to the WIM file has already been closed, or is invalid.", "Container");
                }

                if (ImageIndex > Container.ImageCount) 
                {
                    throw new ArgumentOutOfRangeException("ImageIndex", "The index does not exist in the specified WIM file.");
                }

                this.handle = NativeMethods.WimLoadImage(
                    Container.Handle.DangerousGetHandle(),
                    ImageIndex);
            }

            protected override bool ReleaseHandle() 
            {
                return NativeMethods.WimCloseHandle(this.handle);
            }

            public override bool IsInvalid 
            {
                get 
                { return this.handle == IntPtr.Zero; }
            }
        }

        #endregion SafeHandle wrappers for WimFileHandle and WimImageHandle

        [DllImport("Wimgapi.dll", CharSet = CharSet.Unicode, SetLastError = true, EntryPoint = "WIMCreateFile")]
        internal static extern IntPtr
        WimCreateFile(
            [In, MarshalAs(UnmanagedType.LPWStr)] string WimPath,
            [In]    WimCreateFileDesiredAccess DesiredAccess,
            [In]    WimCreationDisposition CreationDisposition,
            [In]    WimActionFlags FlagsAndAttributes,
            [In]    WimCompressionType CompressionType,
            [Out, Optional] out WimCreationResult CreationResult
        );

        [DllImport("Wimgapi.dll", CharSet = CharSet.Unicode, SetLastError = true, EntryPoint = "WIMCloseHandle")]
        [return: MarshalAs(UnmanagedType.Bool)]
        internal static extern bool
        WimCloseHandle(
            [In]    IntPtr Handle
        );

        [DllImport("Wimgapi.dll", CharSet = CharSet.Unicode, SetLastError = true, EntryPoint = "WIMLoadImage")]
        internal static extern IntPtr
        WimLoadImage(
            [In]    IntPtr Handle,
            [In]    uint ImageIndex
        );

        [DllImport("Wimgapi.dll", CharSet = CharSet.Unicode, SetLastError = true, EntryPoint = "WIMGetImageCount")]
        internal static extern uint
        WimGetImageCount(
            [In]    WimFileHandle Handle
        );

        [DllImport("Wimgapi.dll", CharSet = CharSet.Unicode, SetLastError = true, EntryPoint = "WIMApplyImage")]
        internal static extern bool
        WimApplyImage(
            [In]    WimImageHandle Handle,
            [In, Optional, MarshalAs(UnmanagedType.LPWStr)] string Path,
            [In]    WimApplyFlags Flags
        );

        [DllImport("Wimgapi.dll", CharSet = CharSet.Unicode, SetLastError = true, EntryPoint = "WIMGetImageInformation")]
        [return: MarshalAs(UnmanagedType.Bool)]
        internal static extern bool
        WimGetImageInformation(
            [In]        SafeHandle Handle,
            [Out]   out StringBuilder ImageInfo,
            [Out]   out uint SizeOfImageInfo
        );

        [DllImport("Wimgapi.dll", CharSet = CharSet.Unicode, SetLastError = true, EntryPoint = "WIMSetTemporaryPath")]
        [return: MarshalAs(UnmanagedType.Bool)]
        internal static extern bool
        WimSetTemporaryPath(
            [In]    WimFileHandle Handle,
            [In]    string TempPath
        );

        [DllImport("Wimgapi.dll", CharSet = CharSet.Unicode, SetLastError = true, EntryPoint = "WIMRegisterMessageCallback", CallingConvention = CallingConvention.StdCall)]
        internal static extern uint
        WimRegisterMessageCallback(
            [In, Optional] WimFileHandle      hWim,
            [In]           WimMessageCallback MessageProc,
            [In, Optional] IntPtr             ImageInfo
        );

        [DllImport("Wimgapi.dll", CharSet = CharSet.Unicode, SetLastError = true, EntryPoint = "WIMUnregisterMessageCallback", CallingConvention = CallingConvention.StdCall)]
        [return: MarshalAs(UnmanagedType.Bool)]
        internal static extern bool
        WimUnregisterMessageCallback(
            [In, Optional] WimFileHandle      hWim,
            [In]           WimMessageCallback MessageProc
        );


        #endregion WIMGAPI P/Invoke
    }

    #region WIM Interop

    public class WimFile 
    {

        internal XDocument m_xmlInfo;
        internal List<WimImage> m_imageList;

        private static NativeMethods.WimMessageCallback wimMessageCallback;
        
        #region Events
        
        /// <summary>
        /// DefaultImageEvent handler
        /// </summary>
        public delegate void DefaultImageEventHandler(object sender, DefaultImageEventArgs e);

        ///<summary>
        ///ProcessFileEvent handler
        ///</summary>
        public delegate void ProcessFileEventHandler(object sender, ProcessFileEventArgs e);
                
        ///<summary>
        ///Enable the caller to prevent a file resource from being compressed during a capture.
        ///</summary>
        public event ProcessFileEventHandler ProcessFileEvent;

        ///<summary>
        ///Indicate an update in the progress of an image application.
        ///</summary>
        public event DefaultImageEventHandler ProgressEvent;

        ///<summary>
        ///Alert the caller that an error has occurred while capturing or applying an image.
        ///</summary>
        public event DefaultImageEventHandler ErrorEvent;

        ///<summary>
        ///Indicate that a file has been either captured or applied.
        ///</summary>
        public event DefaultImageEventHandler StepItEvent;

        ///<summary>
        ///Indicate the number of files that will be captured or applied.
        ///</summary>
        public event DefaultImageEventHandler SetRangeEvent;

        ///<summary>
        ///Indicate the number of files that have been captured or applied.
        ///</summary>
        public event DefaultImageEventHandler SetPosEvent;

        #endregion Events

        private
        enum
        ImageEventMessage : uint 
        {
            ///<summary>
            ///Enables the caller to prevent a file or a directory from being captured or applied.
            ///</summary>
            Progress = NativeMethods.WimMessage.WIM_MSG_PROGRESS,
            ///<summary>
            ///Notification sent to enable the caller to prevent a file or a directory from being captured or applied.
            ///To prevent a file or a directory from being captured or applied, call WindowsImageContainer.SkipFile().
            ///</summary>
            Process = NativeMethods.WimMessage.WIM_MSG_PROCESS,
            ///<summary>
            ///Enables the caller to prevent a file resource from being compressed during a capture.
            ///</summary>
            Compress = NativeMethods.WimMessage.WIM_MSG_COMPRESS,
            ///<summary>
            ///Alerts the caller that an error has occurred while capturing or applying an image.
            ///</summary>
            Error = NativeMethods.WimMessage.WIM_MSG_ERROR,
            ///<summary>
            ///Enables the caller to align a file resource on a particular alignment boundary.
            ///</summary>
            Alignment = NativeMethods.WimMessage.WIM_MSG_ALIGNMENT,
            ///<summary>
            ///Enables the caller to align a file resource on a particular alignment boundary.
            ///</summary>
            Split = NativeMethods.WimMessage.WIM_MSG_SPLIT,
            ///<summary>
            ///Indicates that volume information is being gathered during an image capture.
            ///</summary>
            Scanning = NativeMethods.WimMessage.WIM_MSG_SCANNING,
            ///<summary>
            ///Indicates the number of files that will be captured or applied.
            ///</summary>
            SetRange = NativeMethods.WimMessage.WIM_MSG_SETRANGE,
            ///<summary>
            ///Indicates the number of files that have been captured or applied.
            /// </summary>
            SetPos = NativeMethods.WimMessage.WIM_MSG_SETPOS,
            ///<summary>
            ///Indicates that a file has been either captured or applied.
            ///</summary>
            StepIt = NativeMethods.WimMessage.WIM_MSG_STEPIT,
            ///<summary>
            ///Success.
            ///</summary>
            Success = NativeMethods.WimMessage.WIM_MSG_SUCCESS,
            ///<summary>
            ///Abort.
            ///</summary>
            Abort = NativeMethods.WimMessage.WIM_MSG_ABORT_IMAGE
        }

        ///<summary>
        ///Event callback to the Wimgapi events
        ///</summary>
        private        
        uint
        ImageEventMessagePump(
            uint MessageId,
            IntPtr wParam,
            IntPtr lParam,
            IntPtr UserData) 
            {

            uint status = (uint) NativeMethods.WimMessage.WIM_MSG_SUCCESS;

            DefaultImageEventArgs eventArgs = new DefaultImageEventArgs(wParam, lParam, UserData);

            switch ((ImageEventMessage)MessageId) 
            {

                case ImageEventMessage.Progress:
                    ProgressEvent(this, eventArgs);
                    break;

                case ImageEventMessage.Process:
                    if (null != ProcessFileEvent) 
                    {
                        string fileToImage = Marshal.PtrToStringUni(wParam);
                        ProcessFileEventArgs fileToProcess = new ProcessFileEventArgs(fileToImage, lParam);
                        ProcessFileEvent(this, fileToProcess);

                        if (fileToProcess.Abort == true) 
                        {
                            status = (uint)ImageEventMessage.Abort;
                        }
                    }
                    break;

                case ImageEventMessage.Error:
                    if (null != ErrorEvent) 
                    {
                        ErrorEvent(this, eventArgs);
                    }
                    break;
                    
                case ImageEventMessage.SetRange:
                    if (null != SetRangeEvent) 
                    {
                        SetRangeEvent(this, eventArgs);
                    }
                    break;

                case ImageEventMessage.SetPos:
                    if (null != SetPosEvent) 
                    {
                        SetPosEvent(this, eventArgs);
                    }
                    break;

                case ImageEventMessage.StepIt:
                    if (null != StepItEvent) 
                    {
                        StepItEvent(this, eventArgs);
                    }
                    break;

                default:
                    break;
            }
            return status;
            
        }

        /// <summary>
        /// Constructor.
        /// </summary>
        /// <param name="wimPath">Path to the WIM container.</param>
        public
        WimFile(string wimPath) 
        {
            if (string.IsNullOrEmpty(wimPath)) 
            {
                throw new ArgumentNullException("wimPath");
            }

            if (!File.Exists(Path.GetFullPath(wimPath))) 
            {
                throw new FileNotFoundException((new FileNotFoundException()).Message, wimPath);
            }

            Handle = new NativeMethods.WimFileHandle(wimPath);

            // Hook up the events before we return.
            //wimMessageCallback = new NativeMethods.WimMessageCallback(ImageEventMessagePump);
            //NativeMethods.RegisterMessageCallback(this.Handle, wimMessageCallback);
        }

        /// <summary>
        /// Closes the WIM file.
        /// </summary>
        public void
        Close() 
        {
            foreach (WimImage image in Images) 
            {
                image.Close();
            }

            if (null != wimMessageCallback) 
            {
                NativeMethods.UnregisterMessageCallback(this.Handle, wimMessageCallback);
                wimMessageCallback = null;
            }

            if ((!Handle.IsClosed) && (!Handle.IsInvalid)) 
            {
                Handle.Close();
            }
        }

        /// <summary>
        /// Provides a list of WimImage objects, representing the images in the WIM container file.
        /// </summary>
        public List<WimImage>
        Images 
        {
            get 
            {
                if (null == m_imageList) 
                {

                    int imageCount = (int)ImageCount;
                    m_imageList = new List<WimImage>(imageCount);
                    for (int i = 0; i < imageCount; i++) 
                    {

                        // Load up each image so it's ready for us.
                        m_imageList.Add(
                            new WimImage(this, (uint)i + 1));
                    }
                }

                return m_imageList;
            }
        }

        /// <summary>
        /// Provides a list of names of the images in the specified WIM container file.
        /// </summary>
        public List<string>
        ImageNames 
        {
            get 
            {
                List<string> nameList = new List<string>();
                foreach (WimImage image in Images) 
                {
                    nameList.Add(image.ImageName);
                }
                return nameList;
            }
        }

        /// <summary>
        /// Indexer for WIM images inside the WIM container, indexed by the image number.
        /// The list of Images is 0-based, but the WIM container is 1-based, so we automatically compensate for that.
        /// this[1] returns the 0th image in the WIM container.
        /// </summary>
        /// <param name="ImageIndex">The 1-based index of the image to retrieve.</param>
        /// <returns>WinImage object.</returns>
        public WimImage
        this[int ImageIndex] 
        {
            get 
            { return Images[ImageIndex - 1]; }
        }

        /// <summary>
        /// Indexer for WIM images inside the WIM container, indexed by the image name.
        /// WIMs created by different processes sometimes contain different information - including the name.
        /// Some images have their name stored in the Name field, some in the Flags field, and some in the EditionID field.
        /// We take all of those into account in while searching the WIM.
        /// </summary>
        /// <param name="ImageName"></param>
        /// <returns></returns>
        public WimImage
        this[string ImageName] 
        {
            get 
            {
                return
                    Images.Where(i => (
                        i.ImageName.ToUpper()  == ImageName.ToUpper() ||
                        i.ImageFlags.ToUpper() == ImageName.ToUpper() ))
                    .DefaultIfEmpty(null)
                        .FirstOrDefault<WimImage>();
            }
        }

        /// <summary>
        /// Returns the number of images in the WIM container.
        /// </summary>
        internal uint
        ImageCount 
        {
            get 
            { return NativeMethods.WimGetImageCount(Handle); }
        }

        /// <summary>
        /// Returns an XDocument representation of the XML metadata for the WIM container and associated images.
        /// </summary>
        internal XDocument
        XmlInfo 
        {
            get 
            {

                if (null == m_xmlInfo) 
                {
                    StringBuilder builder;
                    uint bytes;
                    if (!NativeMethods.WimGetImageInformation(Handle, out builder, out bytes)) 
                    {
                        throw new Win32Exception();
                    }

                    // Ensure the length of the returned bytes to avoid garbage characters at the end.
                    int charCount = (int)bytes / sizeof(char);
                    if (null != builder) 
                    {
                        // Get rid of the unicode file marker at the beginning of the XML.
                        builder.Remove(0, 1);
                        builder.EnsureCapacity(charCount - 1);
                        builder.Length = charCount - 1;

                        // This isn't likely to change while we have the image open, so cache it.
                        m_xmlInfo = XDocument.Parse(builder.ToString().Trim());
                    } 
                    else 
                    {
                        m_xmlInfo = null;
                    }
                }

                return m_xmlInfo;
            }
        }

        public NativeMethods.WimFileHandle Handle 
        {
            get;
            private set;
        }
    }

    public class
    WimImage 
    {

        internal XDocument m_xmlInfo;

        public
        WimImage(
            WimFile Container,
            uint ImageIndex) 
            {

            if (null == Container) 
            {
                throw new ArgumentNullException("Container");
            }

            if ((Container.Handle.IsClosed) || (Container.Handle.IsInvalid)) 
            {
                throw new ArgumentNullException("The handle to the WIM file has already been closed, or is invalid.", "Container");
            }

            if (ImageIndex > Container.ImageCount) 
            {
                throw new ArgumentOutOfRangeException("ImageIndex", "The index does not exist in the specified WIM file.");
            }

            Handle = new NativeMethods.WimImageHandle(Container, ImageIndex);            
        }

        public enum
        Architectures : uint 
        {
            x86   = 0x0,
            ARM   = 0x5,
            IA64  = 0x6,
            AMD64 = 0x9
        }

        public void
        Close() 
        {
            if ((!Handle.IsClosed) && (!Handle.IsInvalid)) 
            {
                Handle.Close();
            }
        }

        public void
        Apply(
            string ApplyToPath) 
            {

            if (string.IsNullOrEmpty(ApplyToPath)) 
            {
                throw new ArgumentNullException("ApplyToPath");
            }

            ApplyToPath = Path.GetFullPath(ApplyToPath);

            if (!Directory.Exists(ApplyToPath)) 
            {
                throw new DirectoryNotFoundException("The WIM cannot be applied because the specified directory was not found.");
            }

            if (!NativeMethods.WimApplyImage(
                this.Handle,
                ApplyToPath,
                NativeMethods.WimApplyFlags.WimApplyFlagsNone
            )) 
            {
                throw new Win32Exception();
            }
        }

        public NativeMethods.WimImageHandle
        Handle 
        {
            get;
            private set;
        }

        internal XDocument
        XmlInfo 
        {
            get 
            {

                if (null == m_xmlInfo) 
                {
                    StringBuilder builder;
                    uint bytes;
                    if (!NativeMethods.WimGetImageInformation(Handle, out builder, out bytes)) 
                    {
                        throw new Win32Exception();
                    }

                    // Ensure the length of the returned bytes to avoid garbage characters at the end.
                    int charCount = (int)bytes / sizeof(char);
                    if (null != builder) 
                    {
                        // Get rid of the unicode file marker at the beginning of the XML.
                        builder.Remove(0, 1);
                        builder.EnsureCapacity(charCount - 1);
                        builder.Length = charCount - 1;

                        // This isn't likely to change while we have the image open, so cache it.
                        m_xmlInfo = XDocument.Parse(builder.ToString().Trim());
                    } 
                    else 
                    {
                        m_xmlInfo = null;
                    }
                }

                return m_xmlInfo;
            }
        }

        public string 
        ImageIndex 
        {
            get { return XmlInfo.Element("IMAGE").Attribute("INDEX").Value; }
        }

        public string
        ImageName 
        {
            get { return XmlInfo.XPathSelectElement("/IMAGE/NAME").Value; }
        }

        public string
        ImageEditionId 
        {
            get { return XmlInfo.XPathSelectElement("/IMAGE/WINDOWS/EDITIONID").Value; }
        }

        public string
        ImageFlags 
        {
            get { return XmlInfo.XPathSelectElement("/IMAGE/FLAGS").Value; }
        }

        public string
        ImageProductType 
        {
            get 
            {
                return XmlInfo.XPathSelectElement("/IMAGE/WINDOWS/PRODUCTTYPE").Value;
            }
        }

        public string
        ImageInstallationType 
        {
            get { return XmlInfo.XPathSelectElement("/IMAGE/WINDOWS/INSTALLATIONTYPE").Value; }
        }

        public string
        ImageDescription 
        {
            get { return XmlInfo.XPathSelectElement("/IMAGE/DESCRIPTION").Value; }
        }

        public ulong
        ImageSize 
        {
            get { return ulong.Parse(XmlInfo.XPathSelectElement("/IMAGE/TOTALBYTES").Value); }
        }

        public Architectures
        ImageArchitecture 
        {
            get 
            {
                int arch = -1;
                try 
                {
                    arch = int.Parse(XmlInfo.XPathSelectElement("/IMAGE/WINDOWS/ARCH").Value);
                } 
                catch 
                { }

                return (Architectures)arch;
            }
        }

        public string
        ImageDefaultLanguage 
        {
            get 
            {
                string lang = null;
                try 
                {
                    lang = XmlInfo.XPathSelectElement("/IMAGE/WINDOWS/LANGUAGES/DEFAULT").Value;
                } 
                catch 
                { }

                return lang;
            }
        }

        public Version
        ImageVersion 
        {
            get 
            {
                int major = 0;
                int minor = 0;
                int build = 0;
                int revision = 0;

                try 
                {
                    major = int.Parse(XmlInfo.XPathSelectElement("/IMAGE/WINDOWS/VERSION/MAJOR").Value);
                    minor = int.Parse(XmlInfo.XPathSelectElement("/IMAGE/WINDOWS/VERSION/MINOR").Value);
                    build = int.Parse(XmlInfo.XPathSelectElement("/IMAGE/WINDOWS/VERSION/BUILD").Value);
                    revision = int.Parse(XmlInfo.XPathSelectElement("/IMAGE/WINDOWS/VERSION/SPBUILD").Value);
                } 
                catch 
                { }

                return (new Version(major, minor, build, revision));
            }
        }

        public string
        ImageDisplayName 
        {
            get 
            { return XmlInfo.XPathSelectElement("/IMAGE/DISPLAYNAME").Value; }
        }

        public string
        ImageDisplayDescription 
        {
            get 
            { return XmlInfo.XPathSelectElement("/IMAGE/DISPLAYDESCRIPTION").Value; }
        }
    }

    ///<summary>
    ///Describes the file that is being processed for the ProcessFileEvent.
    ///</summary>
    public class
    DefaultImageEventArgs : EventArgs 
    {
        ///<summary>
        ///Default constructor.
        ///</summary>
        public
        DefaultImageEventArgs(
            IntPtr wideParameter, 
            IntPtr leftParameter, 
            IntPtr userData) 
        {
            
            WideParameter = wideParameter;
            LeftParameter = leftParameter;
            UserData      = userData;
        }

        ///<summary>
        ///wParam
        ///</summary>
        public IntPtr WideParameter 
        {
            get;
            private set;
        }

        ///<summary>
        ///lParam
        ///</summary>
        public IntPtr LeftParameter 
        {
            get;
            private set;
        }

        ///<summary>
        ///UserData
        ///</summary>
        public IntPtr UserData 
        {
            get;
            private set;
        }
    }

    ///<summary>
    ///Describes the file that is being processed for the ProcessFileEvent.
    ///</summary>
    public class
    ProcessFileEventArgs : EventArgs 
    {
        ///<summary>
        ///Default constructor.
        ///</summary>
        ///<param name="file">Fully qualified path and file name. For example: c:\file.sys.</param>
        ///<param name="skipFileFlag">Default is false - skip file and continue.
        ///Set to true to abort the entire image capture.</param>
        public
        ProcessFileEventArgs(
            string file, 
            IntPtr skipFileFlag) 
            {

            m_FilePath = file;
            m_SkipFileFlag = skipFileFlag;
        }

        ///<summary>
        ///Skip file from being imaged.
        ///</summary>
        public void
        SkipFile() 
        {
            byte[] byteBuffer = 
            {
                    0
            };
            int byteBufferSize = byteBuffer.Length;
            Marshal.Copy(byteBuffer, 0, m_SkipFileFlag, byteBufferSize);
        }

        ///<summary>
        ///Fully qualified path and file name.
        ///</summary>
        public string 
        FilePath 
        {
            get 
            {
                string stringToReturn = "";
                if (m_FilePath != null) 
                {
                    stringToReturn = m_FilePath;
                }
                return stringToReturn;
            }
        }

        ///<summary>
        ///Flag to indicate if the entire image capture should be aborted.
        ///Default is false - skip file and continue. Setting to true will
        ///abort the entire image capture.
        ///</summary>
        public bool Abort 
        {
            set 
            { m_Abort = value; }
            get 
            { return m_Abort;  }
        }

        private string m_FilePath;
        private bool m_Abort;
        private IntPtr m_SkipFileFlag;

    }

    #endregion WIM Interop

    #region VHD Interop
    // Based on code written by the Hyper-V Test team.
    /// <summary>
    /// The Virtual Hard Disk class provides methods for creating and manipulating Virtual Hard Disk files.
    /// </summary>
    public class
    VirtualHardDisk : IDisposable 
    {

        #region Member Variables

        private SafeFileHandle m_virtualHardDiskHandle = null;
        private string m_filePath = null;
        private bool m_isDisposed;
        private NativeMethods.VirtualStorageDeviceType m_deviceType = NativeMethods.VirtualStorageDeviceType.Unknown;

        #endregion Member Variables

        #region IDisposable Members

        /// <summary>
        /// Disposal method for Virtual Hard Disk objects.
        /// </summary>
        public void
        Dispose() 
        {
            this.Dispose(true);
            GC.SuppressFinalize(this);
        }

        /// <summary>
        /// Disposal method for Virtual Hard Disk objects.
        /// </summary>
        /// <param name="disposing"></param>
        public void
        Dispose(
            bool disposing) 
            {
            // Check to see if Dispose has already been called.
            if (!this.m_isDisposed) 
            {
                // If disposing equals true, dispose all managed
                // and unmanaged resources.
                if (disposing) 
                {
                    // Dispose managed resources.
                    if (this.DiskIndex != 0) 
                    {
                        this.Close();
                    }
                }

                // Call the appropriate methods to clean up
                // unmanaged resources here.
                // If disposing is false,
                // only the following code is executed.

                // Note disposing has been done.
                m_isDisposed = true;
            }
        }

        #endregion IDisposable Members

        #region Constructor

        private VirtualHardDisk(
            SafeFileHandle Handle,
            string Path,
            NativeMethods.VirtualStorageDeviceType DeviceType) 
            {
            if (Handle.IsInvalid || Handle.IsClosed) 
            {
                throw new InvalidOperationException("The handle to the Virtual Hard Disk is invalid.");
            }

            m_virtualHardDiskHandle = Handle;
            m_filePath = Path;
            m_deviceType = DeviceType;
        }

        #endregion Constructor

        #region Gozer the Destructor
        /// <summary>
        /// Destroys a VHD object.
        /// </summary>
        ~VirtualHardDisk() 
        {
            this.Dispose(false);
        }

        #endregion Gozer the Destructor

        #region Static Methods

        #region Sparse Disks

        /// <summary>
        /// Abbreviated signature of CreateSparseDisk so it's easier to use from WIM2VHD.
        /// </summary>
        /// <param name="virtualStorageDeviceType">The type of disk to create, VHD or VHDX.</param>
        /// <param name="path">The path of the disk to create.</param>
        /// <param name="size">The maximum size of the disk to create.</param>
        /// <param name="overwrite">Overwrite the VHD if it already exists.</param>
        /// <returns>Virtual Hard Disk object</returns>
        public static VirtualHardDisk
        CreateSparseDisk(
            NativeMethods.VirtualStorageDeviceType virtualStorageDeviceType,
            string path,
            ulong size,
            bool overwrite) 
            {

            return CreateSparseDisk(
                path,
                size,
                overwrite,
                null,
                IntPtr.Zero,
                (virtualStorageDeviceType == NativeMethods.VirtualStorageDeviceType.VHD) 
                    ? NativeMethods.DEFAULT_BLOCK_SIZE
                    : 0,
                virtualStorageDeviceType,
                NativeMethods.DISK_SECTOR_SIZE);
        }

        /// <summary>
        /// Creates a new sparse (dynamically expanding) virtual hard disk (.vhd). Supports both sync and async modes.
        /// The VHD image file uses only as much space on the backing store as needed to store the actual data the VHD currently contains. 
        /// </summary>
        /// <param name="path">The path and name of the VHD to create.</param>
        /// <param name="size">The size of the VHD to create in bytes.  
        /// When creating this type of VHD, the VHD API does not test for free space on the physical backing store based on the maximum size requested, 
        /// therefore it is possible to successfully create a dynamic VHD with a maximum size larger than the available physical disk free space.
        /// The maximum size of a dynamic VHD is 2,040 GB.  The minimum size is 3 MB.</param>
        /// <param name="source">Optional path to pre-populate the new virtual disk object with block data from an existing disk
        /// This path may refer to a VHD or a physical disk.  Use NULL if you don't want a source.</param>
        /// <param name="overwrite">If the VHD exists, setting this parameter to 'True' will delete it and create a new one.</param>
        /// <param name="overlapped">If not null, the operation runs in async mode</param>
        /// <param name="blockSizeInBytes">Block size for the VHD.</param>
        /// <param name="virtualStorageDeviceType">VHD format version (VHD1 or VHD2)</param>
        /// <param name="sectorSizeInBytes">Sector size for the VHD.</param>
        /// <returns>Returns a SafeFileHandle corresponding to the virtual hard disk that was created.</returns>
        /// <exception cref="ArgumentOutOfRangeException">Thrown when an invalid size is specified</exception>
        /// <exception cref="FileNotFoundException">Thrown when source VHD is not found.</exception>
        /// <exception cref="SecurityException">Thrown when there was an error while creating the default security descriptor.</exception>
        /// <exception cref="Win32Exception">Thrown when an error occurred while creating the VHD.</exception>
        public static VirtualHardDisk
        CreateSparseDisk(
            string path,
            ulong size,
            bool overwrite,
            string source,
            IntPtr overlapped,
            uint blockSizeInBytes,
            NativeMethods.VirtualStorageDeviceType virtualStorageDeviceType,
            uint sectorSizeInBytes) 
            {

            // Validate the virtualStorageDeviceType
            if (virtualStorageDeviceType != NativeMethods.VirtualStorageDeviceType.VHD && virtualStorageDeviceType != NativeMethods.VirtualStorageDeviceType.VHDX) 
            {

                throw (
                    new ArgumentOutOfRangeException(
                        "virtualStorageDeviceType",
                        virtualStorageDeviceType,
                        "VirtualStorageDeviceType must be VHD or VHDX."
                ));
            }

            // Validate size.  It needs to be a multiple of DISK_SECTOR_SIZE (512)...
            if ((size % NativeMethods.DISK_SECTOR_SIZE) != 0) 
            {

                throw (
                    new ArgumentOutOfRangeException(
                        "size", 
                        size, 
                        "The size of the virtual disk must be a multiple of 512."
                ));
            }

            if ((!String.IsNullOrEmpty(source)) && (!System.IO.File.Exists(source))) 
            {

                throw (
                    new System.IO.FileNotFoundException(
                        "Unable to find the source file.",
                        source
                ));
            }

            if ((overwrite) && (System.IO.File.Exists(path))) 
            {

                System.IO.File.Delete(path);
            }

            NativeMethods.CreateVirtualDiskParameters createParams = new NativeMethods.CreateVirtualDiskParameters();

            // Select the correct version.
            createParams.Version = (virtualStorageDeviceType == NativeMethods.VirtualStorageDeviceType.VHD)
                ? NativeMethods.CreateVirtualDiskVersion.Version1
                : NativeMethods.CreateVirtualDiskVersion.Version2;

            createParams.UniqueId                 = Guid.NewGuid();
            createParams.MaximumSize              = size;
            createParams.BlockSizeInBytes         = blockSizeInBytes;
            createParams.SectorSizeInBytes        = sectorSizeInBytes;
            createParams.ParentPath               = null;
            createParams.SourcePath               = source;
            createParams.OpenFlags                = NativeMethods.OpenVirtualDiskFlags.None;
            createParams.GetInfoOnly              = false;
            createParams.ParentVirtualStorageType = new NativeMethods.VirtualStorageType();
            createParams.SourceVirtualStorageType = new NativeMethods.VirtualStorageType();

            //
            // Create and init a security descriptor.
            // Since we're creating an essentially blank SD to use with CreateVirtualDisk
            // the VHD will take on the security values from the parent directory.
            //

            NativeMethods.SecurityDescriptor securityDescriptor;
            if (!NativeMethods.InitializeSecurityDescriptor(out securityDescriptor, 1)) 
            {

                throw (
                    new SecurityException(
                        "Unable to initialize the security descriptor for the virtual disk."
                ));
            }

            NativeMethods.VirtualStorageType virtualStorageType = new NativeMethods.VirtualStorageType();
            virtualStorageType.DeviceId = virtualStorageDeviceType;
            virtualStorageType.VendorId = NativeMethods.VirtualStorageTypeVendorMicrosoft;

            SafeFileHandle vhdHandle;

            uint returnCode = NativeMethods.CreateVirtualDisk(
                ref virtualStorageType,
                    path,
                    (virtualStorageDeviceType == NativeMethods.VirtualStorageDeviceType.VHD)
                        ? NativeMethods.VirtualDiskAccessMask.All
                        : NativeMethods.VirtualDiskAccessMask.None,
                ref securityDescriptor,
                    NativeMethods.CreateVirtualDiskFlags.None,
                    0,
                ref createParams,
                    overlapped,
                out vhdHandle);

            if (NativeMethods.ERROR_SUCCESS != returnCode && NativeMethods.ERROR_IO_PENDING != returnCode) 
            {

                throw (
                    new Win32Exception(
                        (int)returnCode
                ));
            }

            return new VirtualHardDisk(vhdHandle, path, virtualStorageDeviceType);
        }

        #endregion Sparse Disks

        #region Fixed Disks

        /// <summary>
        /// Abbreviated signature of CreateFixedDisk so it's easier to use from WIM2VHD.
        /// </summary>
        /// <param name="virtualStorageDeviceType">The type of disk to create, VHD or VHDX.</param>
        /// <param name="path">The path of the disk to create.</param>
        /// <param name="size">The maximum size of the disk to create.</param>
        /// <param name="overwrite">Overwrite the VHD if it already exists.</param>
        /// <returns>Virtual Hard Disk object</returns>
        public static VirtualHardDisk
        CreateFixedDisk(
            NativeMethods.VirtualStorageDeviceType virtualStorageDeviceType,
            string path,
            ulong size,
            bool overwrite) 
            {

            return CreateFixedDisk(
                path,
                size,
                overwrite,
                null,
                IntPtr.Zero,
                0,
                virtualStorageDeviceType,
                NativeMethods.DISK_SECTOR_SIZE);
        }

        /// <summary>
        /// Creates a fixed-size Virtual Hard Disk. Supports both sync and async modes. This methods always calls the V2 version of the 
        /// CreateVirtualDisk API, and creates VHD2. 
        /// </summary>
        /// <param name="path">The path and name of the VHD to create.</param>
        /// <param name="size">The size of the VHD to create in bytes.  
        /// The VHD image file is pre-allocated on the backing store for the maximum size requested.
        /// The maximum size of a dynamic VHD is 2,040 GB.  The minimum size is 3 MB.</param>
        /// <param name="source">Optional path to pre-populate the new virtual disk object with block data from an existing disk
        /// This path may refer to a VHD or a physical disk.  Use NULL if you don't want a source.</param>
        /// <param name="overwrite">If the VHD exists, setting this parameter to 'True' will delete it and create a new one.</param>
        /// <param name="overlapped">If not null, the operation runs in async mode</param>
        /// <param name="blockSizeInBytes">Block size for the VHD.</param>
        /// <param name="virtualStorageDeviceType">Virtual storage device type: VHD1 or VHD2.</param>
        /// <param name="sectorSizeInBytes">Sector size for the VHD.</param>
        /// <returns>Returns a SafeFileHandle corresponding to the virtual hard disk that was created.</returns>
        /// <remarks>Creating a fixed disk can be a time consuming process!</remarks>  
        /// <exception cref="ArgumentOutOfRangeException">Thrown when an invalid size or wrong virtual storage device type is specified.</exception>
        /// <exception cref="FileNotFoundException">Thrown when source VHD is not found.</exception>
        /// <exception cref="SecurityException">Thrown when there was an error while creating the default security descriptor.</exception>
        /// <exception cref="Win32Exception">Thrown when an error occurred while creating the VHD.</exception>
        public static VirtualHardDisk
        CreateFixedDisk(
            string path,
            ulong size,
            bool overwrite,
            string source,
            IntPtr overlapped,
            uint blockSizeInBytes,
            NativeMethods.VirtualStorageDeviceType virtualStorageDeviceType,
            uint sectorSizeInBytes) 
            {

            // Validate the virtualStorageDeviceType
            if (virtualStorageDeviceType != NativeMethods.VirtualStorageDeviceType.VHD && virtualStorageDeviceType != NativeMethods.VirtualStorageDeviceType.VHDX) 
            {

                throw (
                    new ArgumentOutOfRangeException(
                        "virtualStorageDeviceType",
                        virtualStorageDeviceType,
                        "VirtualStorageDeviceType must be VHD or VHDX."
                ));
            }

            // Validate size.  It needs to be a multiple of DISK_SECTOR_SIZE (512)...
            if ((size % NativeMethods.DISK_SECTOR_SIZE) != 0) 
            {

                throw (
                    new ArgumentOutOfRangeException(
                        "size",
                        size,
                        "The size of the virtual disk must be a multiple of 512."
                ));
            }

            if ((!String.IsNullOrEmpty(source)) && (!System.IO.File.Exists(source))) 
            {

                throw (
                    new System.IO.FileNotFoundException(
                        "Unable to find the source file.",
                        source
                ));
            }

            if ((overwrite) && (System.IO.File.Exists(path))) 
            {

                System.IO.File.Delete(path);
            }

            NativeMethods.CreateVirtualDiskParameters createParams = new NativeMethods.CreateVirtualDiskParameters();

            // Select the correct version.
            createParams.Version = (virtualStorageDeviceType == NativeMethods.VirtualStorageDeviceType.VHD)
                ? NativeMethods.CreateVirtualDiskVersion.Version1
                : NativeMethods.CreateVirtualDiskVersion.Version2;

            createParams.UniqueId                 = Guid.NewGuid();
            createParams.MaximumSize              = size;
            createParams.BlockSizeInBytes         = blockSizeInBytes;
            createParams.SectorSizeInBytes        = sectorSizeInBytes;
            createParams.ParentPath               = null;
            createParams.SourcePath               = source;
            createParams.OpenFlags                = NativeMethods.OpenVirtualDiskFlags.None;
            createParams.GetInfoOnly              = false;
            createParams.ParentVirtualStorageType = new NativeMethods.VirtualStorageType();
            createParams.SourceVirtualStorageType = new NativeMethods.VirtualStorageType();

            //
            // Create and init a security descriptor.
            // Since we're creating an essentially blank SD to use with CreateVirtualDisk
            // the VHD will take on the security values from the parent directory.
            //

            NativeMethods.SecurityDescriptor securityDescriptor;
            if (!NativeMethods.InitializeSecurityDescriptor(out securityDescriptor, 1)) 
            {
                throw (
                    new SecurityException(
                        "Unable to initialize the security descriptor for the virtual disk."
                ));
            }

            NativeMethods.VirtualStorageType virtualStorageType = new NativeMethods.VirtualStorageType();
            virtualStorageType.DeviceId = virtualStorageDeviceType;
            virtualStorageType.VendorId = NativeMethods.VirtualStorageTypeVendorMicrosoft;

            SafeFileHandle vhdHandle;

            uint returnCode = NativeMethods.CreateVirtualDisk(
                ref virtualStorageType,
                    path,
                    (virtualStorageDeviceType == NativeMethods.VirtualStorageDeviceType.VHD)
                        ? NativeMethods.VirtualDiskAccessMask.All
                        : NativeMethods.VirtualDiskAccessMask.None,
                ref securityDescriptor,
                    NativeMethods.CreateVirtualDiskFlags.FullPhysicalAllocation,
                    0,
                ref createParams,
                    overlapped,
                out vhdHandle);

            if (NativeMethods.ERROR_SUCCESS != returnCode && NativeMethods.ERROR_IO_PENDING != returnCode) 
            {

                throw (
                    new Win32Exception(
                        (int)returnCode
                ));
            }

            return new VirtualHardDisk(vhdHandle, path, virtualStorageDeviceType);
        }

        #endregion Fixed Disks

        #region Open

        /// <summary>
        /// Opens a virtual hard disk (VHD) using the V2 of OpenVirtualDisk Win32 API for use, allowing you to explicitly specify OpenVirtualDiskFlags, 
        /// Read/Write depth, and Access Mask information.
        /// </summary>
        /// <param name="path">The path and name of the Virtual Hard Disk file to open.</param>
        /// <param name="accessMask">Contains the bit mask for specifying access rights to a virtual hard disk (VHD).  Default is All.</param>
        /// <param name="readWriteDepth">Indicates the number of stores, beginning with the child, of the backing store chain to open as read/write. 
        /// The remaining stores in the differencing chain will be opened read-only. This is necessary for merge operations to succeed.  Default is 0x1.</param>
        /// <param name="flags">An OpenVirtualDiskFlags object to modify the way the Virtual Hard Disk is opened.  Default is Unknown.</param>
        /// <param name="virtualStorageDeviceType">VHD Format Version (VHD1 or VHD2)</param>
        /// <returns>VirtualHardDisk object</returns>
        /// <exception cref="FileNotFoundException">Thrown if the VHD at path is not found.</exception>
        /// <exception cref="Win32Exception">Thrown if an error occurred while opening the VHD.</exception>
        public static VirtualHardDisk
        Open(
            string path,
            NativeMethods.VirtualDiskAccessMask accessMask,
            uint readWriteDepth,
            NativeMethods.OpenVirtualDiskFlags flags,
            NativeMethods.VirtualStorageDeviceType virtualStorageDeviceType) 
            {

            if (!File.Exists(path)) 
            {
                throw new FileNotFoundException("The specified VHD was not found.  Please check your path and try again.", path);
            }

            NativeMethods.OpenVirtualDiskParameters openParams = new NativeMethods.OpenVirtualDiskParameters();

            // Select the correct version.
            openParams.Version = (virtualStorageDeviceType == NativeMethods.VirtualStorageDeviceType.VHD)
                ? NativeMethods.OpenVirtualDiskVersion.Version1
                : NativeMethods.OpenVirtualDiskVersion.Version2;

            openParams.GetInfoOnly = false;

            NativeMethods.VirtualStorageType virtualStorageType = new NativeMethods.VirtualStorageType();
            virtualStorageType.DeviceId = virtualStorageDeviceType;

            virtualStorageType.VendorId = (virtualStorageDeviceType == NativeMethods.VirtualStorageDeviceType.Unknown)
                ? virtualStorageType.VendorId = NativeMethods.VirtualStorageTypeVendorUnknown
                : virtualStorageType.VendorId = NativeMethods.VirtualStorageTypeVendorMicrosoft;

            SafeFileHandle vhdHandle;

            uint returnCode = NativeMethods.OpenVirtualDisk(
                ref virtualStorageType,
                    path,
                    accessMask,
                    flags,
                ref openParams,
                out vhdHandle);

            if (NativeMethods.ERROR_SUCCESS != returnCode) 
            {
                throw new Win32Exception((int)returnCode);
            }

            return new VirtualHardDisk(vhdHandle, path, virtualStorageDeviceType);
        }

        #endregion Open

        #region Other

        /// <summary>
        /// Retrieves a collection of drive letters that are currently available on the system.
        /// </summary>
        /// <remarks>Drives A and B are not included in the collection, even if they are available.</remarks>
        /// <returns>A collection of drive letters that are currently available on the system.</returns>
        public static ReadOnlyCollection<Char>
        GetAvailableDriveLetters() 
        {

            List<Char> availableDrives = new List<Char>();
            for (int i = (byte)'C'; i <= (byte)'Z'; i++) 
            {
                availableDrives.Add((char)i);
            }

            foreach (string drive in System.Environment.GetLogicalDrives()) 
            {
                availableDrives.Remove(drive.ToUpper(CultureInfo.InvariantCulture)[0]);
            }

            return new ReadOnlyCollection<char>(availableDrives);
        }

        /// <summary>
        /// Gets the first available drive letter on the current system.
        /// </summary>
        /// <remarks>Drives A and B will not be returned, even if they are available.</remarks>
        /// <returns>Char representing the first available drive letter.</returns>
        public static char
        GetFirstAvailableDriveLetter() 
        {
            return GetAvailableDriveLetters()[0];
        }

        #endregion Other

        #endregion Static Methods

        #region AsyncHelpers

        /// <summary>
        /// Creates a NativeOverlapped object, initializes its EventHandle property, and pins the object to the memory.
        /// This overlapped objects are useful when executing VHD meta-ops in async mode.
        /// </summary>
        /// <returns>Returns the GCHandle for the pinned overlapped structure</returns>
        public static GCHandle
        CreatePinnedOverlappedObject() 
        {
            NativeOverlapped overlapped = new NativeOverlapped();
            overlapped.EventHandle = NativeMethods.CreateEvent(IntPtr.Zero, true, false, null);

            GCHandle handleForOverllapped = GCHandle.Alloc(overlapped, GCHandleType.Pinned);

            return handleForOverllapped;
        }

        /// <summary>
        /// GetVirtualDiskOperationProgress API allows getting progress info for the async virtual disk operations (ie. Online Mirror)
        /// </summary>
        /// <param name="progress"></param>
        /// <param name="overlapped"></param>
        /// <returns></returns>
        /// <exception cref="Win32Exception">Thrown when an error occurred while mirroring the VHD.</exception>
        public uint
        GetVirtualDiskOperationProgress(
            ref NativeMethods.VirtualDiskProgress progress,
                IntPtr overlapped) 
                {
            uint returnCode = NativeMethods.GetVirtualDiskOperationProgress(
                    this.m_virtualHardDiskHandle,
                    overlapped,
                ref progress);

            return returnCode;
        }

        #endregion AsyncHelpers

        #region Public Methods

        /// <summary>
        /// Closes all open handles to the Virtual Hard Disk object.
        /// If the VHD is currently attached, and the PermanentLifetime was not specified, this operation will detach it.
        /// </summary>
        public void
        Close() 
        {
            m_virtualHardDiskHandle.Close();
        }

        /// <summary>
        /// Attaches a virtual hard disk (VHD) by locating an appropriate VHD provider to accomplish the attachment.
        /// </summary>
        /// <param name="attachVirtualDiskFlags">
        /// A combination of values from the attachVirtualDiskFlags enumeration which will dictate how the behavior of the VHD once mounted.
        /// </param>
        /// <exception cref="Win32Exception">Thrown when an error occurred while attaching the VHD.</exception>
        /// <exception cref="SecurityException">Thrown when an error occurred while creating the default security descriptor.</exception>
        public void
        Attach(
            NativeMethods.AttachVirtualDiskFlags attachVirtualDiskFlags) 
            {

            if (!this.IsAttached) 
            {

                // Get the current disk index.  We need it later.
                int diskIndex = this.DiskIndex;

                NativeMethods.AttachVirtualDiskParameters attachParameters = new NativeMethods.AttachVirtualDiskParameters();

                // For attach, the correct version is always Version1 for Win7 and Win8.
                attachParameters.Version = NativeMethods.AttachVirtualDiskVersion.Version1;
                attachParameters.Reserved = 0;

                NativeMethods.SecurityDescriptor securityDescriptor;
                if (!NativeMethods.InitializeSecurityDescriptor(out securityDescriptor, 1)) 
                {

                    throw (new SecurityException("Unable to initialize the security descriptor for the virtual disk."));
                }

                uint returnCode = NativeMethods.AttachVirtualDisk(
                         m_virtualHardDiskHandle,
                    ref  securityDescriptor,
                         attachVirtualDiskFlags,
                         0,
                    ref  attachParameters,
                         IntPtr.Zero);

                switch (returnCode) 
                {

                    case NativeMethods.ERROR_SUCCESS:
                        break;

                    default:
                        throw new Win32Exception((int)returnCode);
                }

                // There's apparently a bit of a timing issue here on some systems.
                // If the disk index isn't updated, keep checking once per second for five seconds.
                // If it's not updated after that, it's probably not our fault.
                short attempts = 5;
                while ((attempts-- >= 0) && (diskIndex == this.DiskIndex)) 
                {
                    System.Threading.Thread.Sleep(1000);
                }
            }
        }

        /// <summary>
        /// Attaches a virtual hard disk (VHD) by locating an appropriate VHD provider to accomplish the attachment.
        /// </summary>
        /// <remarks>
        /// This method attaches the VHD with no flags.
        /// </remarks>
        /// <exception cref="Win32Exception">Thrown when an error occurred while attaching the VHD.</exception>
        /// <exception cref="SecurityException">Thrown when an error occurred while creating the default security descriptor.</exception>
        public void
        Attach() 
        {

            this.Attach(NativeMethods.AttachVirtualDiskFlags.None);
        }

        /// <summary>
        /// Unsurfaces (detaches) a virtual hard disk (VHD) by locating an appropriate VHD provider to accomplish the operation.
        /// </summary>
        public void
        Detach() 
        {

            if (this.IsAttached) 
            {
                uint returnCode = NativeMethods.DetachVirtualDisk(
                    m_virtualHardDiskHandle,
                    NativeMethods.DetachVirtualDiskFlag.None,
                    0);

                switch (returnCode) 
                {

                    case NativeMethods.ERROR_NOT_FOUND:
                    // There's nothing to do here.  The device wasn't found, which means there's a 
                    // really good chance that it wasn't attached to begin with.
                    // And, since we were asked to detach it anyway, we can assume that the system
                    // is already in the desired state.
                    case NativeMethods.ERROR_SUCCESS:
                        break;

                    default:
                        throw new Win32Exception((int)returnCode);
                }
            }
        }

        /// <summary>
        /// Reduces the size of the virtual hard disk (VHD) backing store file. Supports both sync and async modes.
        /// </summary>
        /// <param name="overlapped">If not null, the operation runs in async mode</param>
        public uint
        Compact(IntPtr overlapped) 
        {
            return this.Compact(
                overlapped,
                NativeMethods.CompactVirtualDiskFlags.None);
        }

        /// <summary>
        /// Reduces the size of the virtual hard disk (VHD) backing store file. Supports both sync and async modes.
        /// </summary>
        /// <param name="overlapped">If not null, the operation runs in async mode</param>
        /// <param name="flags">Flags for Compact operation</param>
        public uint
        Compact(
            IntPtr overlapped,
            NativeMethods.CompactVirtualDiskFlags flags) 
            {

            NativeMethods.CompactVirtualDiskParameters compactParams = new NativeMethods.CompactVirtualDiskParameters();
            compactParams.Version = NativeMethods.CompactVirtualDiskVersion.Version1;

            uint returnCode = NativeMethods.CompactVirtualDisk(
                m_virtualHardDiskHandle,
                flags,
            ref compactParams,
                overlapped);

            if ((overlapped == IntPtr.Zero && NativeMethods.ERROR_SUCCESS != returnCode) ||
                (overlapped != IntPtr.Zero && NativeMethods.ERROR_IO_PENDING != returnCode)) 
            {
                throw new Win32Exception((int)returnCode);
            }

            return returnCode;
        }


        #endregion Public Methods

        #region Public Properties

        /// <summary>
        /// The SafeFileHandle object for the opened VHD.
        /// </summary>
        public SafeFileHandle
        VirtualHardDiskHandle 
        {
            get 
            {
                return m_virtualHardDiskHandle;
            }
        }

        /// <summary>
        /// Indicates the index of the disk when attached.
        /// If the virtual hard disk is not currently attached, -1 will be returned.
        /// </summary>
        public int
        DiskIndex 
        {
            get 
            {
                string path = PhysicalPath;

                if (null != path) 
                {

                    Match match = Regex.Match(path, @"\d+$"); // look for the last digits in the path
                    return System.Convert.ToInt32(match.Value, CultureInfo.InvariantCulture);
                } 
                else 
                {

                    return -1;
                }
            }
        }

        /// <summary>
        /// Indicates whether the current Virtual Hard Disk is attached to the system.
        /// </summary>
        public bool
        IsAttached 
        {
            get 
            {
                return (this.DiskIndex != -1);
            }
        }

        /// <summary>
        /// Retrieves the path to the physical device object that contains a virtual hard disk (VHD), if the VHD is attached.
        /// If it is not attached, NULL will be returned.
        /// </summary>
        public string
        PhysicalPath 
        {
            get 
            {
                uint pathSize = 1024;  // Isn't MAX_PATH 255?
                StringBuilder path = new StringBuilder((int)pathSize);
                uint returnCode = 0;

                returnCode = NativeMethods.GetVirtualDiskPhysicalPath(
                        m_virtualHardDiskHandle,
                    ref pathSize,
                        path);

                if (NativeMethods.ERROR_ERROR_DEV_NOT_EXIST == returnCode) 
                {

                    return null;
                } 
                else if (NativeMethods.ERROR_SUCCESS == returnCode) 
                {

                    return path.ToString();
                } 
                else 
                {

                    throw new Win32Exception((int)returnCode);
                }
            }
        }

        #endregion Public Properties
    }

    #endregion VHD Interop
}
"@

            #region Helper Functions

            ##########################################################################################
            #                                   Helper Functions
            ##########################################################################################

            <#
                Functions to mount and dismount registry hives.
                These hives will automatically be accessible via the HKLM:\ registry PSDrive.

                It should be noted that I have more confidence in using the RegLoadKey and
                RegUnloadKey Win32 APIs than I do using REG.EXE - it just seems like we should
                do things ourselves if we can, instead of using yet another binary. 

                Consider this a TODO for future versions.
            #>
            Function Mount-RegistryHive 
            {
                [CmdletBinding()]
                param(
                    [Parameter(Mandatory = $true, ValueFromPipeline = $true, Position = 0)]
                    [System.IO.FileInfo]
                    [ValidateNotNullOrEmpty()]
                    [ValidateScript({ $_.Exists })]
                    $Hive
                )

                $mountKey = [System.Guid]::NewGuid().ToString()
                $regPath  = "REG.EXE"

                if (Test-Path HKLM:\$mountKey) 
                {
                    throw "The registry path already exists.  I should just regenerate it, but I'm lazy."
                }

                $regArgs = (
                    "LOAD",
                    "HKLM\$mountKey",
                    $Hive.Fullname
                )
                try 
                {

                    Run-Executable -Executable $regPath -Arguments $regArgs

                } 
                catch 
                {
                    throw
                }

                # Set a global variable containing the name of the mounted registry key
                # so we can unmount it if there's an error.
                $global:mountedHive = $mountKey

                return $mountKey
            }

            ##########################################################################################

            Function Dismount-RegistryHive 
            {
                [CmdletBinding()]
                param(
                    [Parameter(Mandatory = $true, ValueFromPipeline = $true, Position = 0)]
                    [string]
                    [ValidateNotNullOrEmpty()]
                    $HiveMountPoint
                )

                $regPath = "REG.EXE"

                $regArgs = (
                    "UNLOAD",
                    "HKLM\$($HiveMountPoint)"
                )

                Run-Executable -Executable $regPath -Arguments $regArgs

                $global:mountedHive = $null
            }

            ##########################################################################################

            Function 
            Apply-BCDStoreChanges 
            {
                [CmdletBinding()]
                param(
                    [Parameter(Mandatory = $true)]
                    [string]
                    [ValidateNotNullOrEmpty()]
                    $BcdStoreFile,

                    [Parameter()]
                    [string]
                    [ValidateNotNullOrEmpty()]
                    [ValidateScript({ ($_ -eq $PARTITION_STYLE_MBR) -or ($_ -eq $PARTITION_STYLE_GPT) })]
                    $PartitionStyle = $PARTITION_STYLE_MBR,

                    [Parameter()]
                    [UInt64]
                    [ValidateScript({ $_ -ge 0 })]
                    $DiskSignature,

                    [Parameter()]
                    [UInt64]
                    [ValidateScript({ $_ -ge 0 })]
                    $PartitionOffset
                )

                #########  Set Constants #########
                $BOOTMGR_ID              = "{9DEA862C-5CDD-4E70-ACC1-F32B344D4795}"
                $DEFAULT_TYPE            = 0x23000003
                $APPLICATION_DEVICE_TYPE = 0x11000001
                $OS_DEVICE_TYPE          = 0x21000001
                ##################################

                Write-W2VInfo "Opening $($BcdStoreFile) for configuration..."
                Write-W2VTrace "Partition Style : $PartitionStyle"
                Write-W2VTrace "Disk Signature  : $DiskSignature"
                Write-W2VTrace "Partition Offset: $PartitionOffset"

                $conn    = New-Object Management.ConnectionOptions
                $scope   = New-Object Management.ManagementScope -ArgumentList "\\.\ROOT\WMI", $conn
                $scope.Connect()

                $path    = New-Object Management.ManagementPath `
                           -ArgumentList "\\.\ROOT\WMI:BCDObject.Id=`"$($BOOTMGR_ID)`",StoreFilePath=`"$($BcdStoreFile.Replace('\', '\\'))`""
                $options = New-Object Management.ObjectGetOptions
                $bootMgr = New-Object Management.ManagementObject -ArgumentList $scope, $path, $options

                try 
                {
                    $bootMgr.Get()
                } 
                catch 
                {
                    throw "Could not get the BootMgr object from the Virtual Disks BCDStore."
                }
    
                Write-W2VTrace "Setting Qualified Partition Device Element for Virtual Disk boot..."
    
   
                $ret = $bootMgr.SetQualifiedPartitionDeviceElement($APPLICATION_DEVICE_TYPE, $PartitionStyle, $DiskSignature, $PartitionOffset)
                if (!$ret.ReturnValue) 
                {
                    throw "Unable to set Qualified Partition Device Element in Virtual Disks BCDStore."
                }

                Write-W2VTrace "Getting the default boot entry..."
                $defaultBootEntryId = ($bootMgr.GetElement($DEFAULT_TYPE)).Element.Id

                Write-W2VTrace "Getting the OS Loader..."

                $path    = New-Object Management.ManagementPath `
                         -ArgumentList "\\.\ROOT\WMI:BCDObject.Id=`"$($defaultBootEntryId)`",StoreFilePath=`"$($BcdStoreFile.Replace('\', '\\'))`""

                $osLoader= New-Object Management.ManagementObject -ArgumentList $scope, $path, $options

                try 
                {
                    $osLoader.Get()
                } 
                catch 
                {
                    throw "Could not get the OS Loader..."
                }

                Write-W2VTrace "Setting Qualified Partition Device Element in the OS Loader Application..."
                $ret = $osLoader.SetQualifiedPartitionDeviceElement($APPLICATION_DEVICE_TYPE, $PartitionStyle, $DiskSignature, $PartitionOffset)
                if (!$ret.ReturnValue) 
                {
                    throw "Could not set Qualified Partition Device Element in the OS Loader Application."
                }

                Write-W2VTrace "Setting Qualified Partition Device Element in the OS Loader Device..."
                $ret = $osLoader.SetQualifiedPartitionDeviceElement($OS_DEVICE_TYPE, $PartitionStyle, $DiskSignature, $PartitionOffset)
                if (!$ret.ReturnValue) 
                {
                    throw "Could not set Qualified Partition Device Element in the OS Loader Device."
                }

                Write-W2VInfo "BCD configuration complete. Moving on..."
            }

            ##########################################################################################

            function 
            Test-Admin 
            {
                <#
                    .SYNOPSIS
                        Short function to determine whether the logged-on user is an administrator.

                    .EXAMPLE
                        Do you honestly need one?  There are no parameters!

                    .OUTPUTS
                        $true if user is admin.
                        $false if user is not an admin.
                #>
                [CmdletBinding()]
                param()

                $currentUser = New-Object Security.Principal.WindowsPrincipal $([Security.Principal.WindowsIdentity]::GetCurrent())
                $isAdmin = $currentUser.IsInRole([Security.Principal.WindowsBuiltinRole]::Administrator)
                Write-W2VTrace "isUserAdmin? $isAdmin"

                return $isAdmin
            }

            ##########################################################################################

            function
            Test-WindowsVersion 
            {
              
              # This breaks on Windows 10

              # $os = Get-WmiObject -Class Win32_OperatingSystem
              # $isWin8 = (($os.Version -ge 6.2) -and ($os.BuildNumber -ge $lowestSupportedBuild))

              # New version check which works on Windows 10 an down-level
                
                $os = [System.Environment]::OSVersion.Version
                
                $isWin8 = (
                    (
                        $os -ge 6.2
                    ) -and
                    (
                        $os.Build -ge $lowestSupportedBuild
                    )
                )

                Write-W2VTrace "is Windows 8 or Higher? $isWin8"
                return $isWin8
            }

            ##########################################################################################

            function
            Write-W2VInfo 
            {
            # Function to make the Write-Host output a bit prettier. 
                [CmdletBinding()]
                param(
                    [Parameter(Mandatory = $False, ValueFromPipeline = $true)]
                    [string]
                    [ValidateNotNullOrEmpty()]
                    $text
                )
        
                If ( $text )
                {
                    Write-Host "INFO   : $($text)" -ForegroundColor White
                }
                Else
                {
                    Write-Host
                }
            }

            ##########################################################################################

            function
            Write-W2VTrace 
            {
            # Function to make the Write-Verbose output... well... exactly the same as it was before.
                [CmdletBinding()]
                param(
                    [Parameter(Mandatory = $true, ValueFromPipeline = $true)]
                    [string]
                    [ValidateNotNullOrEmpty()]
                    $text
                )
                Write-Verbose $text
            }

            ##########################################################################################

            function
            Write-W2VError 
            {
            # Function to make the Write-Host (NOT Write-Error) output prettier in the case of an error.
                [CmdletBinding()]
                param(
                    [Parameter(Mandatory = $true, ValueFromPipeline = $true)]
                    [string]
                    [ValidateNotNullOrEmpty()]
                    $text
                )
                Write-Host "ERROR  : $($text)" -ForegroundColor Red
            }

            ##########################################################################################

            function
            Write-W2VWarn 
            {
            # Function to make the Write-Host (NOT Write-Warning) output prettier.
                [CmdletBinding()]
                param(
                    [Parameter(Mandatory = $true, ValueFromPipeline = $true)]
                    [string]
                    [ValidateNotNullOrEmpty()]
                    $text
                )
                Write-Host "WARN   : $($text)" -ForegroundColor Yellow
            }

            ##########################################################################################

            function
            Run-Executable 
            {
                <#
                    .SYNOPSIS
                        Runs an external executable file, and validates the error level.

                    .PARAMETER Executable
                        The path to the executable to run and monitor.

                    .PARAMETER Arguments
                        An array of arguments to pass to the executable when it's executed.

                    .PARAMETER SuccessfulErrorCode
                        The error code that means the executable ran successfully.
                        The default value is 0.  
                #>

                [CmdletBinding()]
                param(
                    [Parameter(Mandatory=$true)]
                    [string]
                    [ValidateNotNullOrEmpty()]
                    $Executable,

                    [Parameter(Mandatory=$true)]
                    [string[]]
                    [ValidateNotNullOrEmpty()]
                    $Arguments,

                    [Parameter()]
                    [int]
                    [ValidateNotNullOrEmpty()]
                    $SuccessfulErrorCode = 0

                )

                Write-W2VTrace "Running $Executable $Arguments"
                $ret = Start-Process           `
                    -FilePath $Executable      `
                    -ArgumentList $Arguments   `
                    -NoNewWindow               `
                    -Wait                      `
                    -RedirectStandardOutput "$($env:temp)\$($scriptName)\$($sessionKey)\$($Executable)-StandardOutput.txt" `
                    -RedirectStandardError  "$($env:temp)\$($scriptName)\$($sessionKey)\$($Executable)-StandardError.txt"  `
                    -Passthru

                Write-W2VTrace "Return code was $($ret.ExitCode)."

                if ($ret.ExitCode -ne $SuccessfulErrorCode) 
                {
                    throw "$Executable failed with code $($ret.ExitCode)!"
                }
            }

            ##########################################################################################
            Function Test-IsNetworkLocation 
            {
                <#
                    .SYNOPSIS
                        Determines whether or not a given path is a network location or a local drive.
            
                    .DESCRIPTION
                        Function to determine whether or not a specified path is a local path, a UNC path,
                        or a mapped network drive.

                    .PARAMETER Path
                        The path that we need to figure stuff out about,
                #>
    
                [CmdletBinding()]
                param(
                    [Parameter(ValueFromPipeLine = $true)]
                    [string]
                    [ValidateNotNullOrEmpty()]
                    $Path
                )

                $result = $false
    
                if ([bool]([URI]$Path).IsUNC) 
                {
                    $result = $true
                } 
                else 
                {
                    $driveInfo = [IO.DriveInfo]((Resolve-Path $Path).Path)

                    if ($driveInfo.DriveType -eq "Network") 
                    {
                        $result = $true
                    }
                }

                return $result
            }
            ##########################################################################################

            #endregion Helper Functions
        }

        Process 
        {

            $openWim      = $null
            $openVhd      = $null
            $openIso      = $null
            $openImage    = $null
            $vhdFinalName = $null
            $vhdFinalPath = $null
            $mountedHive  = $null
            $isoPath      = $null
            $vhd          = @()

            Write-Host $header
            try 
            {

                # Create log folder
                if (Test-Path $logFolder) 
                {
                    $null = rd $logFolder -Force -Recurse
                }

                $null = md $logFolder -Force

                # Try to start transcripting.  If it's already running, we'll get an exception and swallow it.
                try 
                {
                    $null = Start-Transcript -Path (Join-Path $logFolder "Convert-WindowsImageTranscript.txt") -Force -ErrorAction SilentlyContinue
                    $transcripting = $true
                } 
                catch 
                {
                    Write-W2VWarn "Transcription is already running.  No Convert-WindowsImage-specific transcript will be created."
                    $transcripting = $false
                }

                Add-Type -TypeDefinition $code -ReferencedAssemblies "System.Xml","System.Linq","System.Xml.Linq"

                # Check to make sure we're running as Admin.
                if (!(Test-Admin)) 
                {
                    throw "Images can only be applied by an administrator.  Please launch PowerShell elevated and run this script again."
                }

                # Check to make sure we're running on Win8.
                if (!(Test-WindowsVersion)) 
                {
                    throw "$scriptName requires Windows 8 Consumer Preview or higher.  Please use WIM2VHD.WSF (http://code.msdn.microsoft.com/wim2vhd) if you need to create VHDs from Windows 7."
                }
    
                # Resolve the path for the unattend file.
                if (![string]::IsNullOrEmpty($UnattendPath)) 
                {
                    $UnattendPath = (Resolve-Path $UnattendPath).Path
                }

                if ($ShowUI) 
                { 
        
                    Write-W2VInfo "Launching UI..."
                    Add-Type -AssemblyName System.Drawing,System.Windows.Forms

                    #region Form Objects
                    $frmMain                = New-Object System.Windows.Forms.Form
                    $groupBox4              = New-Object System.Windows.Forms.GroupBox
                    $btnGo                  = New-Object System.Windows.Forms.Button
                    $groupBox3              = New-Object System.Windows.Forms.GroupBox
                    $txtVhdName             = New-Object System.Windows.Forms.TextBox
                    $label6                 = New-Object System.Windows.Forms.Label
                    $btnWrkBrowse           = New-Object System.Windows.Forms.Button
                    $cmbVhdSizeUnit         = New-Object System.Windows.Forms.ComboBox
                    $numVhdSize             = New-Object System.Windows.Forms.NumericUpDown
                    $cmbVhdFormat           = New-Object System.Windows.Forms.ComboBox
                    $label5                 = New-Object System.Windows.Forms.Label
                    $txtWorkingDirectory    = New-Object System.Windows.Forms.TextBox
                    $cmbVhdType             = New-Object System.Windows.Forms.ComboBox
                    $label4                 = New-Object System.Windows.Forms.Label
                    $label3                 = New-Object System.Windows.Forms.Label
                    $label2                 = New-Object System.Windows.Forms.Label
                    $label7                 = New-Object System.Windows.Forms.Label
                    $txtUnattendFile        = New-Object System.Windows.Forms.TextBox
                    $btnUnattendBrowse      = New-Object System.Windows.Forms.Button
                    $groupBox2              = New-Object System.Windows.Forms.GroupBox
                    $cmbSkuList             = New-Object System.Windows.Forms.ComboBox
                    $label1                 = New-Object System.Windows.Forms.Label
                    $groupBox1              = New-Object System.Windows.Forms.GroupBox
                    $txtSourcePath          = New-Object System.Windows.Forms.TextBox
                    $btnBrowseWim           = New-Object System.Windows.Forms.Button
                    $openFileDialog1        = New-Object System.Windows.Forms.OpenFileDialog
                    $openFolderDialog1      = New-Object System.Windows.Forms.FolderBrowserDialog
                    $InitialFormWindowState = New-Object System.Windows.Forms.FormWindowState

                    #endregion Form Objects

                    #region Event scriptblocks.

                    $btnGo_OnClick                          = 
                    {
                        $frmMain.Close()
                    }

                    $btnWrkBrowse_OnClick                   = 
                    {
                        $openFolderDialog1.RootFolder       = "Desktop"
                        $openFolderDialog1.Description      = "Select the folder you'd like your VHD(X) to be created in."
                        $openFolderDialog1.SelectedPath     = $WorkingDirectory
        
                        $ret = $openFolderDialog1.ShowDialog()

                        if ($ret -ilike "ok") 
                        {
                            $WorkingDirectory = $txtWorkingDirectory = $openFolderDialog1.SelectedPath
                            Write-W2VInfo "Selected Working Directory is $WorkingDirectory..."
                        }
                    }

                    $btnUnattendBrowse_OnClick              = 
                    {
                        $openFileDialog1.InitialDirectory   = $pwd
                        $openFileDialog1.Filter             = "XML files (*.xml)|*.XML|All files (*.*)|*.*"
                        $openFileDialog1.FilterIndex        = 1
                        $openFileDialog1.CheckFileExists    = $true
                        $openFileDialog1.CheckPathExists    = $true
                        $openFileDialog1.FileName           = $null
                        $openFileDialog1.ShowHelp           = $false
                        $openFileDialog1.Title              = "Select an unattend file..."
        
                        $ret = $openFileDialog1.ShowDialog()

                        if ($ret -ilike "ok") 
                        {
                            $UnattendPath = $txtUnattendFile.Text = $openFileDialog1.FileName
                        }
                    }

                    $btnBrowseWim_OnClick                   = 
                    {
                        $openFileDialog1.InitialDirectory   = $pwd
                        $openFileDialog1.Filter             = "All compatible files (*.ISO, *.WIM)|*.ISO;*.WIM|All files (*.*)|*.*"
                        $openFileDialog1.FilterIndex        = 1
                        $openFileDialog1.CheckFileExists    = $true
                        $openFileDialog1.CheckPathExists    = $true
                        $openFileDialog1.FileName           = $null
                        $openFileDialog1.ShowHelp           = $false
                        $openFileDialog1.Title              = "Select a source file..."
        
                        $ret = $openFileDialog1.ShowDialog()

                        if ($ret -ilike "ok") 
                        {

                            if (([IO.FileInfo]$openFileDialog1.FileName).Extension -ilike ".iso") 
                            {
                    
                                if (Test-IsNetworkLocation $openFileDialog1.FileName) 
                                {
                                    Write-W2VInfo "Copying ISO $(Split-Path $openFileDialog1.FileName -Leaf) to temp folder..."
                                    Write-W2VWarn "The UI may become non-responsive while this copy takes place..."                        
                                    Copy-Item -Path $openFileDialog1.FileName -Destination $env:Temp -Force
                                    $openFileDialog1.FileName = "$($env:Temp)\$(Split-Path $openFileDialog1.FileName -Leaf)"
                                }
                    
                                $txtSourcePath.Text = $isoPath = (Resolve-Path $openFileDialog1.FileName).Path
                                Write-W2VInfo "Opening ISO $(Split-Path $isoPath -Leaf)..."
                    
                                $openIso     = Mount-DiskImage -ImagePath $isoPath -StorageType ISO -PassThru
                        
                                # Refresh the DiskImage object so we can get the real information about it.  I assume this is a bug.
                                $openIso     = Get-DiskImage -ImagePath $isoPath
                                $driveLetter = ($openIso | Get-Volume).DriveLetter

                                $script:SourcePath  = "$($driveLetter):\sources\install.wim"

                                # Check to see if there's a WIM file we can muck about with.
                                Write-W2VInfo "Looking for $($SourcePath)..."
                                if (!(Test-Path $SourcePath)) 
                                {
                                    throw "The specified ISO does not appear to be valid Windows installation media."
                                }
                            } 
                            else 
                            {
                                $txtSourcePath.Text = $script:SourcePath = $openFileDialog1.FileName
                            }

                            # Check to see if the WIM is local, or on a network location.  If the latter, copy it locally.
                            if (Test-IsNetworkLocation $SourcePath) 
                            {
                                Write-W2VInfo "Copying WIM $(Split-Path $SourcePath -Leaf) to temp folder..."
                                Write-W2VWarn "The UI may become non-responsive while this copy takes place..."
                                Copy-Item -Path $SourcePath -Destination $env:Temp -Force
                                $txtSourcePath.Text = $script:SourcePath = "$($env:Temp)\$(Split-Path $SourcePath -Leaf)"
                            }

                            $script:SourcePath = (Resolve-Path $SourcePath).Path

                            Write-W2VInfo "Scanning WIM metadata..."
        
                            $tempOpenWim = $null

                            try 
                            {

                                $tempOpenWim   = New-Object WIM2VHD.WimFile $SourcePath

                                # Let's see if we're running against an unstaged build.  If we are, we need to blow up.
                                if ($tempOpenWim.ImageNames.Contains("Windows Longhorn Client") -or
                                    $tempOpenWim.ImageNames.Contains("Windows Longhorn Server") -or
                                    $tempOpenWim.ImageNames.Contains("Windows Longhorn Server Core")) 
                                    {
                                    [Windows.Forms.MessageBox]::Show(
                                        "Convert-WindowsImage cannot run against unstaged builds. Please try again with a staged build.",
                                        "WIM is incompatible!",
                                        "OK",
                                        "Error"
                                    )

                                    return
                                } 
                                else 
                                {

                                    $tempOpenWim.Images | %
                                    { $cmbSkuList.Items.Add($_.ImageFlags) }
                                    $cmbSkuList.SelectedIndex = 0
                                }

                            } 
                            catch 
                            {

                                throw "Unable to load WIM metadata!"
                            } 
                            finally 
                            {

                                $tempOpenWim.Close()
                                Write-W2VTrace "Closing WIM metadata..."
                            }
                        }
                    }

                    $OnLoadForm_StateCorrection = 
                    {

                        # Correct the initial state of the form to prevent the .Net maximized form issue
                        $frmMain.WindowState      = $InitialFormWindowState
                    }

                    #endregion Event scriptblocks

                    # Figure out VHD size and size unit.
                    $unit = $null
                    switch ([Math]::Round($SizeBytes.ToString().Length / 3)) 
                    {
                        3 { $unit = "MB"; break }
                        4 { $unit = "GB"; break }
                        5 { $unit = "TB"; break }
                        default { $unit = ""; break }
                    }

                    $quantity = Invoke-Expression -Command "$($SizeBytes) / 1$($unit)"

                    #region Form Code
                    #region frmMain
                    $frmMain.DataBindings.DefaultDataSourceUpdateMode = 0
                    $System_Drawing_Size          = New-Object System.Drawing.Size
                    $System_Drawing_Size.Height   = 579
                    $System_Drawing_Size.Width    = 512
                    $frmMain.ClientSize           = $System_Drawing_Size
                    $frmMain.Font                 = New-Object System.Drawing.Font("Segoe UI",10,0,3,1)
                    $frmMain.FormBorderStyle      = 1
                    $frmMain.MaximizeBox          = $False
                    $frmMain.MinimizeBox          = $False
                    $frmMain.Name                 = "frmMain"
                    $frmMain.StartPosition        = 1
                    $frmMain.Text                 = "Convert-WindowsImage UI"
                    #endregion frmMain

                    #region groupBox4
                    $groupBox4.DataBindings.DefaultDataSourceUpdateMode = 0
                    $System_Drawing_Point         = New-Object System.Drawing.Point
                    $System_Drawing_Point.X       = 10
                    $System_Drawing_Point.Y       = 498
                    $groupBox4.Location           = $System_Drawing_Point
                    $groupBox4.Name               = "groupBox4"
                    $System_Drawing_Size          = New-Object System.Drawing.Size
                    $System_Drawing_Size.Height   = 69
                    $System_Drawing_Size.Width    = 489
                    $groupBox4.Size               = $System_Drawing_Size
                    $groupBox4.TabIndex           = 8
                    $groupBox4.TabStop            = $False
                    $groupBox4.Text               = "4. Make the VHD!"

                    $frmMain.Controls.Add($groupBox4)
                    #endregion groupBox4

                    #region btnGo
                    $btnGo.DataBindings.DefaultDataSourceUpdateMode = 0
                    $System_Drawing_Point         = New-Object System.Drawing.Point
                    $System_Drawing_Point.X       = 39
                    $System_Drawing_Point.Y       = 24
                    $btnGo.Location               = $System_Drawing_Point
                    $btnGo.Name                   = "btnGo"
                    $System_Drawing_Size          = New-Object System.Drawing.Size
                    $System_Drawing_Size.Height   = 33
                    $System_Drawing_Size.Width    = 415
                    $btnGo.Size                   = $System_Drawing_Size
                    $btnGo.TabIndex               = 0
                    $btnGo.Text                   = "&Make my VHD"
                    $btnGo.UseVisualStyleBackColor = $True
                    $btnGo.DialogResult           = "OK"
                    $btnGo.add_Click($btnGo_OnClick)

                    $groupBox4.Controls.Add($btnGo)
                    $frmMain.AcceptButton = $btnGo
                    #endregion btnGo

                    #region groupBox3
                    $groupBox3.DataBindings.DefaultDataSourceUpdateMode = 0
                    $System_Drawing_Point         = New-Object System.Drawing.Point
                    $System_Drawing_Point.X       = 10
                    $System_Drawing_Point.Y       = 243
                    $groupBox3.Location           = $System_Drawing_Point
                    $groupBox3.Name               = "groupBox3"
                    $System_Drawing_Size          = New-Object System.Drawing.Size
                    $System_Drawing_Size.Height   = 245
                    $System_Drawing_Size.Width    = 489
                    $groupBox3.Size               = $System_Drawing_Size
                    $groupBox3.TabIndex           = 7
                    $groupBox3.TabStop            = $False
                    $groupBox3.Text               = "3. Choose configuration options"

                    $frmMain.Controls.Add($groupBox3)
                    #endregion groupBox3

                    #region txtVhdName
                    $txtVhdName.DataBindings.DefaultDataSourceUpdateMode = 0
                    $System_Drawing_Point         = New-Object System.Drawing.Point
                    $System_Drawing_Point.X       = 25
                    $System_Drawing_Point.Y       = 150
                    $txtVhdName.Location          = $System_Drawing_Point
                    $txtVhdName.Name              = "txtVhdName"
                    $System_Drawing_Size          = New-Object System.Drawing.Size
                    $System_Drawing_Size.Height   = 25
                    $System_Drawing_Size.Width    = 418
                    $txtVhdName.Size              = $System_Drawing_Size
                    $txtVhdName.TabIndex          = 10

                    $groupBox3.Controls.Add($txtVhdName)
                    #endregion txtVhdName

                    #region txtUnattendFile
                    $txtUnattendFile.DataBindings.DefaultDataSourceUpdateMode = 0
                    $System_Drawing_Point         = New-Object System.Drawing.Point
                    $System_Drawing_Point.X       = 25
                    $System_Drawing_Point.Y       = 198
                    $txtUnattendFile.Location     = $System_Drawing_Point
                    $txtUnattendFile.Name         = "txtUnattendFile"
                    $System_Drawing_Size          = New-Object System.Drawing.Size
                    $System_Drawing_Size.Height   = 25
                    $System_Drawing_Size.Width    = 418
                    $txtUnattendFile.Size         = $System_Drawing_Size
                    $txtUnattendFile.TabIndex     = 11

                    $groupBox3.Controls.Add($txtUnattendFile)
                    #endregion txtUnattendFile

                    #region label7
                    $label7.DataBindings.DefaultDataSourceUpdateMode = 0
                    $System_Drawing_Point         = New-Object System.Drawing.Point
                    $System_Drawing_Point.X       = 23
                    $System_Drawing_Point.Y       = 180
                    $label7.Location              = $System_Drawing_Point
                    $label7.Name                  = "label7"
                    $System_Drawing_Size          = New-Object System.Drawing.Size
                    $System_Drawing_Size.Height   = 23
                    $System_Drawing_Size.Width    = 175
                    $label7.Size                  = $System_Drawing_Size
                    $label7.Text                  = "Unattend File (Optional)"

                    $groupBox3.Controls.Add($label7)
                    #endregion label7

                    #region label6
                    $label6.DataBindings.DefaultDataSourceUpdateMode = 0
                    $System_Drawing_Point         = New-Object System.Drawing.Point
                    $System_Drawing_Point.X       = 23
                    $System_Drawing_Point.Y       = 132
                    $label6.Location              = $System_Drawing_Point
                    $label6.Name                  = "label6"
                    $System_Drawing_Size          = New-Object System.Drawing.Size
                    $System_Drawing_Size.Height   = 23
                    $System_Drawing_Size.Width    = 175
                    $label6.Size                  = $System_Drawing_Size
                    $label6.Text                  = "VHD Name (Optional)"

                    $groupBox3.Controls.Add($label6)
                    #endregion label6

                    #region btnUnattendBrowse
                    $btnUnattendBrowse.DataBindings.DefaultDataSourceUpdateMode = 0
                    $System_Drawing_Point         = New-Object System.Drawing.Point
                    $System_Drawing_Point.X       = 449
                    $System_Drawing_Point.Y       = 199
                    $btnUnattendBrowse.Location   = $System_Drawing_Point
                    $btnUnattendBrowse.Name       = "btnUnattendBrowse"
                    $System_Drawing_Size          = New-Object System.Drawing.Size
                    $System_Drawing_Size.Height   = 25
                    $System_Drawing_Size.Width    = 27
                    $btnUnattendBrowse.Size       = $System_Drawing_Size
                    $btnUnattendBrowse.TabIndex   = 9
                    $btnUnattendBrowse.Text       = "..."
                    $btnUnattendBrowse.UseVisualStyleBackColor = $True
                    $btnUnattendBrowse.add_Click($btnUnattendBrowse_OnClick)
    
                    $groupBox3.Controls.Add($btnUnattendBrowse)
                    #endregion btnUnattendBrowse

                    #region btnWrkBrowse
                    $btnWrkBrowse.DataBindings.DefaultDataSourceUpdateMode = 0
                    $System_Drawing_Point         = New-Object System.Drawing.Point
                    $System_Drawing_Point.X       = 449
                    $System_Drawing_Point.Y       = 98
                    $btnWrkBrowse.Location        = $System_Drawing_Point
                    $btnWrkBrowse.Name            = "btnWrkBrowse"
                    $System_Drawing_Size          = New-Object System.Drawing.Size
                    $System_Drawing_Size.Height   = 25
                    $System_Drawing_Size.Width    = 27
                    $btnWrkBrowse.Size            = $System_Drawing_Size
                    $btnWrkBrowse.TabIndex        = 9
                    $btnWrkBrowse.Text            = "..."
                    $btnWrkBrowse.UseVisualStyleBackColor = $True
                    $btnWrkBrowse.add_Click($btnWrkBrowse_OnClick)
    
                    $groupBox3.Controls.Add($btnWrkBrowse)
                    #endregion btnWrkBrowse

                    #region cmbVhdSizeUnit
                    $cmbVhdSizeUnit.DataBindings.DefaultDataSourceUpdateMode = 0
                    $cmbVhdSizeUnit.FormattingEnabled = $True
                    $cmbVhdSizeUnit.Items.Add("MB") | Out-Null
                    $cmbVhdSizeUnit.Items.Add("GB") | Out-Null
                    $cmbVhdSizeUnit.Items.Add("TB") | Out-Null
                    $System_Drawing_Point         = New-Object System.Drawing.Point
                    $System_Drawing_Point.X       = 409
                    $System_Drawing_Point.Y       = 42
                    $cmbVhdSizeUnit.Location      = $System_Drawing_Point
                    $cmbVhdSizeUnit.Name          = "cmbVhdSizeUnit"
                    $System_Drawing_Size          = New-Object System.Drawing.Size
                    $System_Drawing_Size.Height   = 25
                    $System_Drawing_Size.Width    = 67
                    $cmbVhdSizeUnit.Size          = $System_Drawing_Size
                    $cmbVhdSizeUnit.TabIndex      = 5
                    $cmbVhdSizeUnit.Text          = $unit

                    $groupBox3.Controls.Add($cmbVhdSizeUnit)
                    #endregion cmbVhdSizeUnit

                    #region numVhdSize
                    $numVhdSize.DataBindings.DefaultDataSourceUpdateMode = 0
                    $System_Drawing_Point         = New-Object System.Drawing.Point
                    $System_Drawing_Point.X       = 340
                    $System_Drawing_Point.Y       = 42
                    $numVhdSize.Location          = $System_Drawing_Point
                    $numVhdSize.Name              = "numVhdSize"
                    $System_Drawing_Size          = New-Object System.Drawing.Size
                    $System_Drawing_Size.Height   = 25
                    $System_Drawing_Size.Width    = 63
                    $numVhdSize.Size              = $System_Drawing_Size
                    $numVhdSize.TabIndex          = 4
                    $numVhdSize.Value             = $quantity

                    $groupBox3.Controls.Add($numVhdSize)
                    #endregion numVhdSize

                    #region cmbVhdFormat
                    $cmbVhdFormat.DataBindings.DefaultDataSourceUpdateMode = 0
                    $cmbVhdFormat.FormattingEnabled = $True
                    $cmbVhdFormat.Items.Add("VHD")  | Out-Null
                    $cmbVhdFormat.Items.Add("VHDX") | Out-Null
                    $System_Drawing_Point         = New-Object System.Drawing.Point
                    $System_Drawing_Point.X       = 25
                    $System_Drawing_Point.Y       = 42
                    $cmbVhdFormat.Location        = $System_Drawing_Point
                    $cmbVhdFormat.Name            = "cmbVhdFormat"
                    $System_Drawing_Size          = New-Object System.Drawing.Size
                    $System_Drawing_Size.Height   = 25
                    $System_Drawing_Size.Width    = 136
                    $cmbVhdFormat.Size            = $System_Drawing_Size
                    $cmbVhdFormat.TabIndex        = 0
                    $cmbVhdFormat.Text            = $VHDFormat

                    $groupBox3.Controls.Add($cmbVhdFormat)
                    #endregion cmbVhdFormat

                    #region label5
                    $label5.DataBindings.DefaultDataSourceUpdateMode = 0
                    $System_Drawing_Point         = New-Object System.Drawing.Point
                    $System_Drawing_Point.X       = 23
                    $System_Drawing_Point.Y       = 76
                    $label5.Location              = $System_Drawing_Point
                    $label5.Name                  = "label5"
                    $System_Drawing_Size          = New-Object System.Drawing.Size
                    $System_Drawing_Size.Height   = 23
                    $System_Drawing_Size.Width    = 264
                    $label5.Size                  = $System_Drawing_Size
                    $label5.TabIndex              = 8
                    $label5.Text                  = "Working Directory"

                    $groupBox3.Controls.Add($label5)
                    #endregion label5

                    #region txtWorkingDirectory
                    $txtWorkingDirectory.DataBindings.DefaultDataSourceUpdateMode = 0
                    $System_Drawing_Point         = New-Object System.Drawing.Point
                    $System_Drawing_Point.X       = 25
                    $System_Drawing_Point.Y       = 99
                    $txtWorkingDirectory.Location = $System_Drawing_Point
                    $txtWorkingDirectory.Name     = "txtWorkingDirectory"
                    $System_Drawing_Size          = New-Object System.Drawing.Size
                    $System_Drawing_Size.Height   = 25
                    $System_Drawing_Size.Width    = 418
                    $txtWorkingDirectory.Size     = $System_Drawing_Size
                    $txtWorkingDirectory.TabIndex = 7
                    $txtWorkingDirectory.Text     = $WorkingDirectory

                    $groupBox3.Controls.Add($txtWorkingDirectory)
                    #endregion txtWorkingDirectory

                    #region cmbVhdType
                    $cmbVhdType.DataBindings.DefaultDataSourceUpdateMode = 0
                    $cmbVhdType.FormattingEnabled = $True
                    $cmbVhdType.Items.Add("Dynamic") | Out-Null
                    $cmbVhdType.Items.Add("Fixed")   | Out-Null
                    $System_Drawing_Point         = New-Object System.Drawing.Point
                    $System_Drawing_Point.X       = 176
                    $System_Drawing_Point.Y       = 42
                    $cmbVhdType.Location          = $System_Drawing_Point
                    $cmbVhdType.Name              = "cmbVhdType"
                    $System_Drawing_Size          = New-Object System.Drawing.Size
                    $System_Drawing_Size.Height   = 25
                    $System_Drawing_Size.Width    = 144
                    $cmbVhdType.Size              = $System_Drawing_Size
                    $cmbVhdType.TabIndex          = 2
                    $cmbVhdType.Text              = $VHDType

                    $groupBox3.Controls.Add($cmbVhdType)
                    #endregion cmbVhdType

                    #region label4
                    $label4.DataBindings.DefaultDataSourceUpdateMode = 0
                    $System_Drawing_Point         = New-Object System.Drawing.Point
                    $System_Drawing_Point.X       = 340
                    $System_Drawing_Point.Y       = 21
                    $label4.Location              = $System_Drawing_Point
                    $label4.Name                  = "label4"
                    $System_Drawing_Size          = New-Object System.Drawing.Size
                    $System_Drawing_Size.Height   = 27
                    $System_Drawing_Size.Width    = 86
                    $label4.Size                  = $System_Drawing_Size
                    $label4.TabIndex              = 6
                    $label4.Text                  = "VHD Size"

                    $groupBox3.Controls.Add($label4)
                    #endregion label4

                    #region label3
                    $label3.DataBindings.DefaultDataSourceUpdateMode = 0
                    $System_Drawing_Point         = New-Object System.Drawing.Point
                    $System_Drawing_Point.X       = 176
                    $System_Drawing_Point.Y       = 21
                    $label3.Location              = $System_Drawing_Point
                    $label3.Name                  = "label3"
                    $System_Drawing_Size          = New-Object System.Drawing.Size
                    $System_Drawing_Size.Height   = 27
                    $System_Drawing_Size.Width    = 92
                    $label3.Size                  = $System_Drawing_Size
                    $label3.TabIndex              = 3
                    $label3.Text                  = "VHD Type"

                    $groupBox3.Controls.Add($label3)
                    #endregion label3

                    #region label2
                    $label2.DataBindings.DefaultDataSourceUpdateMode = 0
                    $System_Drawing_Point         = New-Object System.Drawing.Point
                    $System_Drawing_Point.X       = 25
                    $System_Drawing_Point.Y       = 21
                    $label2.Location              = $System_Drawing_Point
                    $label2.Name                  = "label2"
                    $System_Drawing_Size          = New-Object System.Drawing.Size
                    $System_Drawing_Size.Height   = 30
                    $System_Drawing_Size.Width    = 118
                    $label2.Size                  = $System_Drawing_Size
                    $label2.TabIndex              = 1
                    $label2.Text                  = "VHD Format"

                    $groupBox3.Controls.Add($label2)
                    #endregion label2

                    #region groupBox2
                    $groupBox2.DataBindings.DefaultDataSourceUpdateMode = 0
                    $System_Drawing_Point         = New-Object System.Drawing.Point
                    $System_Drawing_Point.X       = 10
                    $System_Drawing_Point.Y       = 169
                    $groupBox2.Location           = $System_Drawing_Point
                    $groupBox2.Name               = "groupBox2"
                    $System_Drawing_Size          = New-Object System.Drawing.Size
                    $System_Drawing_Size.Height   = 68
                    $System_Drawing_Size.Width    = 490
                    $groupBox2.Size               = $System_Drawing_Size
                    $groupBox2.TabIndex           = 6
                    $groupBox2.TabStop            = $False
                    $groupBox2.Text               = "2. Choose a SKU from the list"

                    $frmMain.Controls.Add($groupBox2)
                    #endregion groupBox2

                    #region cmbSkuList
                    $cmbSkuList.DataBindings.DefaultDataSourceUpdateMode = 0
                    $cmbSkuList.FormattingEnabled = $True
                    $System_Drawing_Point         = New-Object System.Drawing.Point
                    $System_Drawing_Point.X       = 25
                    $System_Drawing_Point.Y       = 24
                    $cmbSkuList.Location          = $System_Drawing_Point
                    $cmbSkuList.Name              = "cmbSkuList"
                    $System_Drawing_Size          = New-Object System.Drawing.Size
                    $System_Drawing_Size.Height   = 25
                    $System_Drawing_Size.Width    = 452
                    $cmbSkuList.Size              = $System_Drawing_Size
                    $cmbSkuList.TabIndex          = 2

                    $groupBox2.Controls.Add($cmbSkuList)
                    #endregion cmbSkuList

                    #region label1
                    $label1.DataBindings.DefaultDataSourceUpdateMode = 0
                    $System_Drawing_Point         = New-Object System.Drawing.Point
                    $System_Drawing_Point.X       = 23
                    $System_Drawing_Point.Y       = 21
                    $label1.Location              = $System_Drawing_Point
                    $label1.Name                  = "label1"
                    $System_Drawing_Size          = New-Object System.Drawing.Size
                    $System_Drawing_Size.Height   = 71
                    $System_Drawing_Size.Width    = 464
                    $label1.Size                  = $System_Drawing_Size
                    $label1.TabIndex              = 5
                    $label1.Text                  = $uiHeader

                    $frmMain.Controls.Add($label1)
                    #endregion label1

                    #region groupBox1
                    $groupBox1.DataBindings.DefaultDataSourceUpdateMode = 0
                    $System_Drawing_Point         = New-Object System.Drawing.Point
                    $System_Drawing_Point.X       = 10
                    $System_Drawing_Point.Y       = 95
                    $groupBox1.Location           = $System_Drawing_Point
                    $groupBox1.Name               = "groupBox1"
                    $System_Drawing_Size          = New-Object System.Drawing.Size
                    $System_Drawing_Size.Height   = 68
                    $System_Drawing_Size.Width    = 490
                    $groupBox1.Size               = $System_Drawing_Size
                    $groupBox1.TabIndex           = 4
                    $groupBox1.TabStop            = $False
                    $groupBox1.Text               = "1. Choose a source"

                    $frmMain.Controls.Add($groupBox1)
                    #endregion groupBox1

                    #region txtSourcePath
                    $txtSourcePath.DataBindings.DefaultDataSourceUpdateMode = 0
                    $System_Drawing_Point         = New-Object System.Drawing.Point
                    $System_Drawing_Point.X       = 25
                    $System_Drawing_Point.Y       = 24
                    $txtSourcePath.Location       = $System_Drawing_Point
                    $txtSourcePath.Name           = "txtSourcePath"
                    $System_Drawing_Size          = New-Object System.Drawing.Size
                    $System_Drawing_Size.Height   = 25
                    $System_Drawing_Size.Width    = 418
                    $txtSourcePath.Size           = $System_Drawing_Size
                    $txtSourcePath.TabIndex       = 0

                    $groupBox1.Controls.Add($txtSourcePath)
                    #endregion txtSourcePath

                    #region btnBrowseWim
                    $btnBrowseWim.DataBindings.DefaultDataSourceUpdateMode = 0
                    $System_Drawing_Point         = New-Object System.Drawing.Point
                    $System_Drawing_Point.X       = 449
                    $System_Drawing_Point.Y       = 24
                    $btnBrowseWim.Location        = $System_Drawing_Point
                    $btnBrowseWim.Name            = "btnBrowseWim"
                    $System_Drawing_Size          = New-Object System.Drawing.Size
                    $System_Drawing_Size.Height   = 25
                    $System_Drawing_Size.Width    = 28
                    $btnBrowseWim.Size            = $System_Drawing_Size
                    $btnBrowseWim.TabIndex        = 1
                    $btnBrowseWim.Text            = "..."
                    $btnBrowseWim.UseVisualStyleBackColor = $True
                    $btnBrowseWim.add_Click($btnBrowseWim_OnClick)

                    $groupBox1.Controls.Add($btnBrowseWim)
                    #endregion btnBrowseWim

                    $openFileDialog1.FileName     = "openFileDialog1"
                    $openFileDialog1.ShowHelp     = $True

                    #endregion Form Code

                    # Save the initial state of the form
                    $InitialFormWindowState       = $frmMain.WindowState
    
                    # Init the OnLoad event to correct the initial state of the form
                    $frmMain.add_Load($OnLoadForm_StateCorrection)

                    # Return the constructed form.
                    $ret = $frmMain.ShowDialog()

                    if (!($ret -ilike "OK")) 
                    {
                        throw "Form session has been cancelled."
                    }

                    if ([string]::IsNullOrEmpty($SourcePath)) 
                    {
                        throw "No source path specified."
                    }

                    # VHD Format
                    $VHDFormat        = $cmbVhdFormat.SelectedItem

                    # VHD Size
                    $SizeBytes        = Invoke-Expression "$($numVhdSize.Value)$($cmbVhdSizeUnit.SelectedItem)"

                    # VHD Type
                    $VHDType          = $cmbVhdType.SelectedItem

                    # Working Directory
                    $WorkingDirectory = $txtWorkingDirectory.Text

                    # VHDPath
                    if (![string]::IsNullOrEmpty($txtVhdName.Text)) 
                    {
                        $VHDPath      = "$($WorkingDirectory)\$($txtVhdName.Text)"
                    }

                    # Edition
                    if (![string]::IsNullOrEmpty($cmbSkuList.SelectedItem)) 
                    {
                        $Edition      = $cmbSkuList.SelectedItem
                    }

                    # Because we used ShowDialog, we need to manually dispose of the form.
                    # This probably won't make much of a difference, but let's free up all of the resources we can
                    # before we start the conversion process.

                    $frmMain.Dispose()
                }

                # There's a difference between the maximum sizes for VHDs and VHDXs.  Make sure we follow it.
                if ("VHD" -ilike $VHDFormat) 
                {
                    if ($SizeBytes -gt $vhdMaxSize) 
                    {
                        Write-W2VWarn "For the VHD file format, the maximum file size is ~2040GB.  We're automatically setting the size to 2040GB for you."
                        $SizeBytes = 2040GB
                    }
                }

                # Check if -VHDPath and -WorkingDirectory were both specified.
                if ((![String]::IsNullOrEmpty($VHDPath)) -and (![String]::IsNullOrEmpty($WorkingDirectory))) 
                {
                    if ($WorkingDirectory -ne $pwd) 
                    {
                        # If the WorkingDirectory is anything besides $pwd, tell people that the WorkingDirectory is being ignored.
                        Write-W2VWarn "Specifying -VHDPath and -WorkingDirectory at the same time is contradictory."
                        Write-W2VWarn "Ignoring the WorkingDirectory specification."
                        $WorkingDirectory = Split-Path $VHDPath -Parent
                    }
                }

                if ($VHDPath) 
                {
                    # Check to see if there's a conflict between the specified file extension and the VHDFormat being used.
                    $ext = ([IO.FileInfo]$VHDPath).Extension

                    if (!($ext -ilike ".$($VHDFormat)")) 
                    {
                        throw "There is a mismatch between the VHDPath file extension ($($ext.ToUpper())), and the VHDFormat (.$($VHDFormat)).  Please ensure that these match and try again."
                    }
                }

                # Create a temporary name for the VHD(x).  We'll name it properly at the end of the script.
                if ([String]::IsNullOrEmpty($VHDPath)) 
                {
                    $VHDPath      = Join-Path $WorkingDirectory "$($sessionKey).$($VHDFormat.ToLower())"
                } 
                else 
                {
                    # Since we can't do Resolve-Path against a file that doesn't exist, we need to get creative in determining 
                    # the full path that the user specified (or meant to specify if they gave us a relative path).
                    # Check to see if the path has a root specified.  If it doesn't, use the working directory.
                    if (![IO.Path]::IsPathRooted($VHDPath))
                    {
                        $VHDPath  = Join-Path $WorkingDirectory $VHDPath
                    }

                    $vhdFinalName = Split-Path $VHDPath -Leaf
                    $VHDPath      = Join-Path (Split-Path $VHDPath -Parent) "$($sessionKey).$($VHDFormat.ToLower())"
                }

                Write-W2VTrace "Temporary $VHDFormat path is : $VHDPath"
 
                # If we're using an ISO, mount it and get the path to the WIM file.
                if (([IO.FileInfo]$SourcePath).Extension -ilike ".ISO") 
                { 

                    # If the ISO isn't local, copy it down so we don't have to worry about resource contention
                    # or about network latency.
                    if (Test-IsNetworkLocation $SourcePath) 
                    {
                        Write-W2VInfo "Copying ISO $(Split-Path $SourcePath -Leaf) to temp folder..."
                        Copy-Item -Path $SourcePath -Destination $env:Temp -Force
                        $SourcePath = "$($env:Temp)\$(Split-Path $SourcePath -Leaf)"
                    }

                    $isoPath = (Resolve-Path $SourcePath).Path

                    Write-W2VInfo "Opening ISO $(Split-Path $isoPath -Leaf)..."
                    $openIso     = Mount-DiskImage -ImagePath $isoPath -StorageType ISO -PassThru
                    # Refresh the DiskImage object so we can get the real information about it.  I assume this is a bug.
                    $openIso     = Get-DiskImage -ImagePath $isoPath
                    $driveLetter = ($openIso | Get-Volume).DriveLetter

                    $SourcePath  = "$($driveLetter):\sources\install.wim"

                    # Check to see if there's a WIM file we can muck about with.
                    Write-W2VInfo "Looking for $($SourcePath)..."
                    if (!(Test-Path $SourcePath)) 
                    {
                        throw "The specified ISO does not appear to be valid Windows installation media."
                    }
                }

                # Check to see if the WIM is local, or on a network location.  If the latter, copy it locally.
                if (Test-IsNetworkLocation $SourcePath) 
                {
                    $SourceIsNetwork = $true
                    Write-W2VInfo "Copying WIM $(Split-Path $SourcePath -Leaf) to temp folder..."
                    Copy-Item -Path $SourcePath -Destination $env:Temp -Force
                    $SourcePath = "$($env:Temp)\$(Split-Path $SourcePath -Leaf)"
                }

                $SourcePath  = (Resolve-Path $SourcePath).Path
    
                # We're good.  Open the WIM container.
                $openWim     = New-Object WIM2VHD.WimFile $SourcePath

                # Let's see if we're running against an unstaged build.  If we are, we need to blow up.
                if ($openWim.ImageNames.Contains("Windows Longhorn Client") -or
                    $openWim.ImageNames.Contains("Windows Longhorn Server") -or
                    $openWim.ImageNames.Contains("Windows Longhorn Server Core")) 
                {
                    throw "Convert-WindowsImage cannot run against unstaged builds. Please try again with a staged build."
                }

                # If there's only one image in the WIM, just selected that.
                if ($openWim.Images.Count -eq 1) 
                { 
                    $Edition   = $openWim.Images[0].ImageFlags
                    $openImage = $openWim[$Edition]
                } 
                else 
                {

                    if ([String]::IsNullOrEmpty($Edition)) 
                    {
                        Write-W2VError "You must specify an Edition or SKU index, since the WIM has more than one image."
                        Write-W2VError "Valid edition names are:"
                        $openWim.Images | % { Write-W2VError "  $($_.ImageFlags)" }
                        throw
                    } 
                }

                $Edition | ForEach-Object -Process 
                {

                    $Edition = $PSItem
<<<<<<< HEAD
    
                    if ([Int32]::TryParse($Edition, [ref]$null)) 
                    {
                        $openImage = $openWim[[Int32]$Edition]    
                    } 
                    else 
                    {
=======

                    $editionNumber = $null;
                    if ([Int32]::TryParse($Edition, [ref]$editionNumber)) {
                        $openImage = $openWim[[Int32]$editionNumber]
                    } else {
>>>>>>> 69955750
                        $openImage = $openWim[$Edition]
                    }    

                    if ($null -eq $openImage) 
                    {
                        Write-W2VError "The specified edition does not appear to exist in the specified WIM."
                        Write-W2VError "Valid edition names are:"
                        $openWim.Images | %{ Write-W2VError "  $($_.ImageFlags)" }
                        throw
                    }

                    Write-W2VInfo
                    Write-W2VInfo "Image $($openImage.ImageIndex) selected ($($openImage.ImageFlags))..."

                    # Check to make sure that the image we're applying is Windows 7 or greater.
                    if ($openImage.ImageVersion -lt $lowestSupportedVersion) 
                    {
                        throw "Convert-WindowsImage only supports Windows 7 and Windows 8 WIM files.  The specified image does not appear to contain one of those operating systems."
                    }

                    <#
                        Create the VHD using the VirtDisk Win32 API.
                        So, why not use the New-VHD cmdlet here?
        
                        New-VHD depends on the Hyper-V Cmdlets, which aren't installed by default.
                        Installing those cmdlets isn't a big deal, but they depend on the Hyper-V WMI
                        APIs, which in turn depend on Hyper-V.  In order to prevent Convert-WindowsImage
                        from being dependent on Hyper-V (and thus, x64 systems only), we're using the 
                        VirtDisk APIs directly.
                    #>
                    if ($VHDType -eq "Dynamic") 
                    {
                        Write-W2VInfo "Creating sparse disk..."
                        $openVhd = [WIM2VHD.VirtualHardDisk]::CreateSparseDisk(
                            $VHDFormat,
                            $VHDPath,
                            $SizeBytes,
                            $true
                        )
                    } 
                    else 
                    {
                        Write-W2VInfo "Creating fixed disk..."
                        $openVhd = [WIM2VHD.VirtualHardDisk]::CreateFixedDisk(
                            $VHDFormat,
                            $VHDPath,
                            $SizeBytes,
                            $true
                        )
                    }

                    # Attach the VHD.
                    Write-W2VInfo "Attaching $VHDFormat..."
                    $openVhd.Attach()

                    if ($VHDPartitionStyle -eq "MBR" ) 
                    {
                        Initialize-Disk -Number $openVhd.DiskIndex -PartitionStyle MBR
                        Write-W2VInfo "Disk initialized with MBR..."
                    } 
                    elseif ($VHDPartitionStyle -eq "GPT" ) 
                    {
                        Initialize-Disk -Number $openVhd.DiskIndex -PartitionStyle GPT
                        Write-W2VInfo "Disk initialized with GPT..."
                    }
                
                    $disk      = Get-Disk -Number $openVhd.DiskIndex

                    if ( $VHDPartitionStyle -eq "MBR") 
                    {
                        $partition       = New-Partition -DiskNumber $openVhd.DiskIndex -Size $disk.LargestFreeExtent -MbrType IFS -IsActive
                        Write-W2VInfo "Disk partitioned..."
                    } 
                    elseif ( $VHDPartitionStyle -eq "GPT" ) 
                    {
                
                        Write-W2VInfo "Disk partitioned"

                        If
                        (
                            $BCDinVHD -eq "VirtualMachine"
                        )
                        {
                            $PartitionSystem = New-Partition -DiskNumber $openVhd.DiskIndex -Size 100MB -GptType '{c12a7328-f81f-11d2-ba4b-00a0c93ec93b}'
                            Write-W2VInfo "System Partition created"

                        }
                
                        $partition       = New-Partition -DiskNumber $openVhd.DiskIndex -UseMaximumSize -GptType '{ebd0a0a2-b9e5-4433-87c0-68b6b72699c7}'
                        Write-W2VInfo "Boot Partition created"
                    }

                    if ( $VHDPartitionStyle -eq "MBR" ) 
                    {
                        $volume    = Format-Volume -Partition $partition -FileSystem NTFS -Force -Confirm:$false
                        Write-W2VInfo "Volume formatted..."
                    } 
                    elseif ( $VHDPartitionStyle -eq "GPT" ) 
                    {

                        If
                        (
                            $BCDinVHD -eq "VirtualMachine"
                        )
                        {
                
                          # The following line won't work. Thus we need to substitute it with DiskPart
                          # $volumeSystem    = Format-Volume -Partition $partitionSystem -FileSystem FAT32 -Force -Confirm:$false

                            @"
select disk $($disk.Number)
select partition $($partitionSystem.PartitionNumber)
format fs=fat32 label="System"
"@ | & $env:SystemRoot\System32\DiskPart.exe | Out-Null

                            Write-W2VInfo "System Volume formatted (with DiskPart)..."
                
                        }
              
                        $volume          = Format-Volume -Partition $partition -FileSystem NTFS -Force -Confirm:$false
                        Write-W2VInfo "Boot Volume formatted (with Format-Volume)..."
                    }
        
                    if ( $VHDPartitionStyle -eq "MBR") 
                    {
                        $partition       | Add-PartitionAccessPath -AssignDriveLetter
                        $drive           = $(Get-Partition -Disk $disk).AccessPaths[0]
                        Write-W2VInfo "Access path ($drive) has been assigned..."
                    } 
                    elseif ( $VHDPartitionStyle -eq "GPT" ) 
                    {

                        If
                        (
                            $BCDinVHD -eq "VirtualMachine"
                        )
                        {

                            $partitionSystem | Add-PartitionAccessPath -AssignDriveLetter
                            $driveSystem     = $(Get-Partition -Disk $disk).AccessPaths[1]
                            Write-W2VInfo "Access path ($driveSystem) has been assigned to the System Volume..."

                            $partition       | Add-PartitionAccessPath -AssignDriveLetter
                            $drive           = $(Get-Partition -Disk $disk).AccessPaths[2]
                            Write-W2VInfo "Access path ($drive) has been assigned to the Boot Volume..."
                        }
                        ElseIf
                        (
                            $BCDinVHD -eq "NativeBoot"
                        )
                        {
                            $partition       | Add-PartitionAccessPath -AssignDriveLetter
                            $drive           = $(Get-Partition -Disk $disk).AccessPaths[1]
                            Write-W2VInfo "Access path ($drive) has been assigned to the Boot Volume..."
                        }
                    }

                    Write-W2VInfo "Applying image to $VHDFormat. This could take a while..."

                    $openImage.Apply($drive)

                    if (![string]::IsNullOrEmpty($UnattendPath)) 
                    {
                        Write-W2VInfo "Applying unattend file ($(Split-Path $UnattendPath -Leaf))..."
                        Copy-Item -Path $UnattendPath -Destination (Join-Path $drive "unattend.xml") -Force
                    }

                    Write-W2VInfo "Signing disk..."
                    $flagText | Out-File -FilePath (Join-Path $drive "Convert-WindowsImageInfo.txt") -Encoding Unicode -Force

                    if ($openImage.ImageArchitecture -ne "ARM") 
                    {

                        if ( $BCDinVHD -eq "VirtualMachine" ) 
                        {
                        # We only need this if VHD is prepared for a VM.
                        # In this case VHD is "Self-Sustainable", i.e. contains a boot loader and does not depend on external files.
                        # (There's nothing "External" from the perspecitve of VM by definition).

                            Write-W2VInfo "Image applied. Making image bootable..."

                            if ( $VHDPartitionStyle -eq "MBR" ) 
                            {

                                $bcdBootArgs = @(
                                    "$($drive)Windows",    # Path to the \Windows on the VHD
                                    "/s $drive",           # Specifies the volume letter of the drive to create the \BOOT folder on.
                                    "/v"                   # Enabled verbose logging.
                                    "/f BIOS"              # Specifies the firmware type of the target system partition
                                )

                            } 
                            elseif ( $VHDPartitionStyle -eq "GPT" ) 
                            {

                                $bcdBootArgs = @(
                                    "$($drive)Windows",    # Path to the \Windows on the VHD
                                    "/s $driveSystem",     # Specifies the volume letter of the drive to create the \BOOT folder on.
                                    "/v"                   # Enabled verbose logging.
                                    "/f UEFI"              # Specifies the firmware type of the target system partition
                                )

                            }

                            Run-Executable -Executable $BCDBoot -Arguments $bcdBootArgs


                          # I'm commenting this out in order to workaround the bug in VMM diff disk handling.
                          # This turns out to affect the VM Role provisioning with Windows Azure Pack.
                          # Nowadays, everything is supposed to work even without specifying the Disk Signature.

                         <# if ( $VHDPartitionStyle -eq "MBR" ) 
                            {          

                                Apply-BcdStoreChanges                     `
                                    -BcdStoreFile    "$($drive)boot\bcd"  `
                                    -PartitionStyle  $PARTITION_STYLE_MBR `
                                    -DiskSignature   $disk.Signature      `
                                    -PartitionOffset $partition.Offset    

                            } #>

                          # The following is added to mitigate the VMM diff disk handling
                          # We're going to change from MBRBootOption to LocateBootOption.

                            if ( $VHDPartitionStyle -eq "MBR" ) 
                            {

                                Write-W2VInfo "Fixing the Device ID in the BCD store on $($VHDFormat)..."
                                Run-Executable -Executable "BCDEDIT.EXE" -Arguments (
                                    "/store $($drive)boot\bcd",
                                    "/set `{bootmgr`} device locate"
                                )
                                Run-Executable -Executable "BCDEDIT.EXE" -Arguments (
                                    "/store $($drive)boot\bcd",
                                    "/set `{default`} device locate"
                                )
                                Run-Executable -Executable "BCDEDIT.EXE" -Arguments (
                                    "/store $($drive)boot\bcd",
                                    "/set `{default`} osdevice locate"
                                )

                            }

                            Write-W2VInfo "Drive is bootable. Cleaning up..."

                        } 
                        elseif ( $BCDinVHD -eq "NativeBoot" ) 
                        {
                        # For Native Boot we don't need BCD store inside the VHD.
                        # Both Boot Loader and its configuration store live outside the VHD (on physical disk).

                            Write-W2VInfo "Image applied. It is not bootable without an external boot loader. Cleaning up..."

                        }

                        # Are we turning the debugger on?
                        if ($EnableDebugger -inotlike "None") 
                        {
                            Write-W2VInfo "Turning kernel debugging on in the $($VHDFormat)..."
                            Run-Executable -Executable "BCDEDIT.EXE" -Arguments (
                                "/store $($drive)\boot\bcd",
                                "/set `{default`} debug on"
                            )
                        }
            
                        # Configure the specified debugging transport and other settings.
                        switch ($EnableDebugger) 
                        {
                
                            "Serial" 
                            {
                                Run-Executable -Executable "BCDEDIT.EXE" -Arguments (
                                    "/store $($drive)\boot\bcd",
                                    "/dbgsettings SERIAL",
                                    "DEBUGPORT:$($ComPort.Value)",
                                    "BAUDRATE:$($BaudRate.Value)"
                                )
                                break
                            }
                
                            "1394" 
                            {
                                Run-Executable -Executable "BCDEDIT.EXE" -Arguments (
                                    "/store $($drive)\boot\bcd",
                                    "/dbgsettings 1394",
                                    "CHANNEL:$($Channel.Value)"
                                )
                                break
                            }
                
                            "USB" 
                            {
                                Run-Executable -Executable "BCDEDIT.EXE" -Arguments (
                                    "/store $($drive)\boot\bcd",
                                    "/dbgsettings USB",
                                    "TARGETNAME:$($Target.Value)"
                                )
                                break
                            }
                
                            "Local" 
                            {
                                Run-Executable -Executable "BCDEDIT.EXE" -Arguments (
                                    "/store $($drive)\boot\bcd",
                                    "/dbgsettings LOCAL"
                                )
                                break
                            }
             
                            "Network" 
                            {
                                Run-Executable -Executable "BCDEDIT.EXE" -Arguments (
                                    "/store $($drive)\boot\bcd",
                                    "/dbgsettings NET",
                                    "HOSTIP:$($IP.Value)",
                                    "PORT:$($Port.Value)",
                                    "KEY:$($Key.Value)"
                                )
                                break
                            }
                                
                            default 
                            {
                                # Nothing to do here - bail out.
                                break
                            }
                        }
            
                    } 
                    else 
                    {
                        # Don't bother to check on debugging.  We can't boot WoA VHDs in VMs, and 
                        # if we're native booting, the changes need to be made to the BCD store on the 
                        # physical computer's boot volume.
            
                        Write-W2VInfo "Not making VHD bootable, since WOA can't boot in VMs."
                    }

                    if (
                        ( 
                            $RemoteDesktopEnable -eq $True
                        ) -or (
                            $ExpandOnNativeBoot -eq $False
                        )
                    ) 
                    {
        
                        $hive         = Mount-RegistryHive -Hive (Join-Path $drive "Windows\System32\Config\System")
        
                        if ( $RemoteDesktopEnable -eq $True ) 
                        {

                            Write-W2VInfo -text "Enabling Remote Desktop"
                            Set-ItemProperty -Path "HKLM:\$($hive)\ControlSet001\Control\Terminal Server" -Name "fDenyTSConnections" -Value 0

                        }

                        if ( $ExpandOnNativeBoot -eq $False ) 
                        {
            
                            Write-W2VInfo -text "Disabling automatic $VHDFormat expansion for Native Boot"
                            Set-ItemProperty -Path "HKLM:\$($hive)\ControlSet001\Services\FsDepends\Parameters" -Name "VirtualDiskExpandOnMount" -Value 4
            
                        }

                        Dismount-RegistryHive -HiveMountPoint $hive

                    }

                    if ( $Driver ) 
                    {

                        Write-W2VInfo -text "Adding Windows Drivers to the Image"

                        $Driver | ForEach-Object -Process 
                        {

                            Write-W2VInfo -text "Driver path: $PSItem"
                            $Dism = Add-WindowsDriver -Path $drive -Recurse -Driver $PSItem
                        }
                    }

                    If ( $Feature ) 
                    {
            
                        Write-W2VInfo -text "Installing Windows Feature(s) $Feature to the Image"
                        $FeatureSourcePath = Join-Path -Path "$($driveLetter):" -ChildPath "sources\sxs"
                        Write-W2VInfo -text "From $FeatureSourcePath"
                        $Dism = Enable-WindowsOptionalFeature -FeatureName $Feature -Source $FeatureSourcePath -Path $drive -All

                    }

                    if ( $Package ) 
                    {

                        Write-W2VInfo -text "Adding Windows Packages to the Image"
            
                        $Package | ForEach-Object -Process {

                            Write-W2VInfo -text "Package path: $PSItem"
                            $Dism = Add-WindowsPackage -Path $drive -PackagePath $PSItem
                        }
                    }

                    if ([String]::IsNullOrEmpty($vhdFinalName)) 
                    {
                        # We need to generate a file name. 
                        Write-W2VInfo "Generating name for $($VHDFormat)..."
                        $hive         = Mount-RegistryHive -Hive (Join-Path $drive "Windows\System32\Config\Software")

                        $buildLabEx   = (Get-ItemProperty "HKLM:\$($hive)\Microsoft\Windows NT\CurrentVersion").BuildLabEx
                        $installType  = (Get-ItemProperty "HKLM:\$($hive)\Microsoft\Windows NT\CurrentVersion").InstallationType
                        $editionId    = (Get-ItemProperty "HKLM:\$($hive)\Microsoft\Windows NT\CurrentVersion").EditionID
                        $skuFamily    = $null

                        Dismount-RegistryHive -HiveMountPoint $hive

                        # Is this ServerCore?
                        # Since we're only doing this string comparison against the InstallType key, we won't get
                        # false positives with the Core SKU.
                        if ($installType.ToUpper().Contains("CORE")) 
                        {
                            $editionId += "Core"
                        }

                        # What type of SKU are we?
                        if ($installType.ToUpper().Contains("SERVER")) 
                        {
                            $skuFamily = "Server"
                        } 
                        elseif ($installType.ToUpper().Contains("CLIENT")) 
                        {
                            $skuFamily = "Client"
                        } 
                        else 
                        {
                            $skuFamily = "Unknown"
                        }

                        $vhdFinalName = "$($buildLabEx)_$($skuFamily)_$($editionId)_$($openImage.ImageDefaultLanguage).$($VHDFormat.ToLower())"
                        Write-W2VTrace "$VHDFormat final name is : $vhdFinalName"
                    }

                    $vhdFinalPathCurrent = Join-Path (Split-Path $VHDPath -Parent) $vhdFinalName
                    Write-W2VTrace "$VHDFormat final path is : $vhdFinalPathCurrent"

                    Write-W2VInfo "Closing $VHDFormat..."
                    $openVhd.Close()
                    $openVhd = $null
    
                    if (Test-Path $vhdFinalPathCurrent) 
                    {
                        Write-W2VInfo "Deleting pre-existing $VHDFormat : $(Split-Path $vhdFinalPathCurrent -Leaf)..."
                        Remove-Item -Path $vhdFinalPathCurrent -Force
                    }
            
                    $vhdFinalPath += $vhdFinalPathCurrent

                    Write-W2VTrace -Text "Renaming $VHDFormat at $VHDPath to $vhdFinalName"
                    Rename-Item -Path (Resolve-Path $VHDPath).Path -NewName $vhdFinalName -Force

                    $vhd += Get-DiskImage -ImagePath $vhdFinalPathCurrent

                    $vhdFinalName = $Null
                }

            } 
            catch 
            {
    
                Write-W2VError $_
                Write-W2VInfo "Log folder is $logFolder"

            } 
            finally 
            { 
 
                # If we still have a WIM image open, close it.
                if ($openWim -ne $null) 
                {
                    Write-W2VInfo 
                    Write-W2VInfo "Closing Windows image..."
                    $openWim.Close()
                }

                # If we still have a registry hive mounted, dismount it.
                if ($mountedHive -ne $null) 
                {
                    Write-W2VInfo "Closing registry hive..."
                    Dismount-RegistryHive -HiveMountPoint $mountedHive
                }

                # If we still have a VHD(X) open, close it.
                if ($openVhd -ne $null) 
                {
                    Write-W2VInfo "Closing $VHDFormat..."
                    $openVhd.Close()
                }

                # If we still have an ISO open, close it.
                if ($openIso -ne $null) 
                {
                    Write-W2VInfo "Closing ISO..."
                    Dismount-DiskImage $ISOPath
                }
 
                # Check to see if the WIM is local, or on a network location.  If the latter, remove the copy.
                if ( Test-Path -Path "Variable:\SourceIsNetwork" ) 
                {

                    Remove-Item -Path $SourcePath
                }
    
                # Close out the transcript and tell the user we're done.
                Write-W2VInfo "Done."
                if ($transcripting) 
                {
                    $null = Stop-Transcript
                }
            }
        }

        End 
        {

            if ($Passthru) 
            {
    
                return $vhd
            }
        }

   #endregion Code

}<|MERGE_RESOLUTION|>--- conflicted
+++ resolved
@@ -4396,21 +4396,15 @@
                 {
 
                     $Edition = $PSItem
-<<<<<<< HEAD
-    
-                    if ([Int32]::TryParse($Edition, [ref]$null)) 
-                    {
-                        $openImage = $openWim[[Int32]$Edition]    
+
+                    $editionNumber = $null;
+
+                    if ([Int32]::TryParse($Edition, [ref]$editionNumber)) 
+                    {
+                        $openImage = $openWim[[Int32]$editionNumber]
                     } 
                     else 
                     {
-=======
-
-                    $editionNumber = $null;
-                    if ([Int32]::TryParse($Edition, [ref]$editionNumber)) {
-                        $openImage = $openWim[[Int32]$editionNumber]
-                    } else {
->>>>>>> 69955750
                         $openImage = $openWim[$Edition]
                     }    
 
