# Interrupt Window

**Note: A prerelease of this API is available starting in the Insiders Preview Build 17083**

## Syntax
```C
//
// Context data for an exit caused by an interrupt delivery window cancellation from the host
// (WHvRunVpExitReasonX64InterruptWindow)
//
typedef enum WHV_X64_PENDING_INTERRUPTION_TYPE
{
    WHvX64PendingInterrupt           = 0,
    WHvX64PendingNmi                 = 2,
    WHvX64PendingException           = 3
} WHV_X64_PENDING_INTERRUPTION_TYPE, *PWHV_X64_PENDING_INTERRUPTION_TYPE;

typedef struct WHV_X64_INTERRUPTION_DELIVERABLE_CONTEXT
{
    WHV_X64_PENDING_INTERRUPTION_TYPE DeliverableType;
} WHV_X64_INTERRUPTION_DELIVERABLE_CONTEXT, *PWHV_X64_INTERRUPTION_DELIVERABLE_CONTEXT;
```

## Return Value

<<<<<<< HEAD
Information about exits caused by the virtual processor accessing a memory location that is not mapped or not accessible is provided by the `WHV_MEMORY_ACCESS_CONTEXT` structure.  
=======
Information about exits caused by the virtual processor when the interruptibility state of the processor would allow delivery of a given interrupt.

>>>>>>> 4502bdc7
<|MERGE_RESOLUTION|>--- conflicted
+++ resolved
@@ -1,31 +1,26 @@
-# Interrupt Window
-
-**Note: A prerelease of this API is available starting in the Insiders Preview Build 17083**
-
-## Syntax
-```C
-//
-// Context data for an exit caused by an interrupt delivery window cancellation from the host
-// (WHvRunVpExitReasonX64InterruptWindow)
-//
-typedef enum WHV_X64_PENDING_INTERRUPTION_TYPE
-{
-    WHvX64PendingInterrupt           = 0,
-    WHvX64PendingNmi                 = 2,
-    WHvX64PendingException           = 3
-} WHV_X64_PENDING_INTERRUPTION_TYPE, *PWHV_X64_PENDING_INTERRUPTION_TYPE;
-
-typedef struct WHV_X64_INTERRUPTION_DELIVERABLE_CONTEXT
-{
-    WHV_X64_PENDING_INTERRUPTION_TYPE DeliverableType;
-} WHV_X64_INTERRUPTION_DELIVERABLE_CONTEXT, *PWHV_X64_INTERRUPTION_DELIVERABLE_CONTEXT;
-```
-
-## Return Value
-
-<<<<<<< HEAD
-Information about exits caused by the virtual processor accessing a memory location that is not mapped or not accessible is provided by the `WHV_MEMORY_ACCESS_CONTEXT` structure.  
-=======
-Information about exits caused by the virtual processor when the interruptibility state of the processor would allow delivery of a given interrupt.
-
->>>>>>> 4502bdc7
+# Interrupt Window
+
+**Note: A prerelease of this API is available starting in the Insiders Preview Build 17083**
+
+## Syntax
+```C
+//
+// Context data for an exit caused by an interrupt delivery window cancellation from the host
+// (WHvRunVpExitReasonX64InterruptWindow)
+//
+typedef enum WHV_X64_PENDING_INTERRUPTION_TYPE
+{
+    WHvX64PendingInterrupt           = 0,
+    WHvX64PendingNmi                 = 2,
+    WHvX64PendingException           = 3
+} WHV_X64_PENDING_INTERRUPTION_TYPE, *PWHV_X64_PENDING_INTERRUPTION_TYPE;
+
+typedef struct WHV_X64_INTERRUPTION_DELIVERABLE_CONTEXT
+{
+    WHV_X64_PENDING_INTERRUPTION_TYPE DeliverableType;
+} WHV_X64_INTERRUPTION_DELIVERABLE_CONTEXT, *PWHV_X64_INTERRUPTION_DELIVERABLE_CONTEXT;
+```
+
+## Return Value
+
+Information about exits caused by the virtual processor when the interruptibility state of the processor would allow delivery of a given interrupt.