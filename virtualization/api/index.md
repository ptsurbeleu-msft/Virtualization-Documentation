--- conflicted
+++ resolved
@@ -20,12 +20,8 @@
 
 ![](./media/windows-hypervisor-platform-architecture.png)
 > For more information see: [Windows Hypervisor Platform API](./hypervisor-platform/hypervisor-platform.md)
-<<<<<<< HEAD
-**Note: These APIs are not yet publicly available and will be included in a future Windows release.**
+**Note: A prerelease of this API is available starting in the Windows Insiders Preview Build 17083**
 
 ##VM Saved State Dump Provider
 
 The Windows SDK includes an API for accessing raw dumps of a VM saved state. For more information see: [VM Saved State Dump Provider API](./vm-dump-provider/vm-dump-provider.md)
-=======
-**Note: A prerelease of this API is available starting in the Windows Insiders Preview Build 17083**
->>>>>>> 55ce51ee
