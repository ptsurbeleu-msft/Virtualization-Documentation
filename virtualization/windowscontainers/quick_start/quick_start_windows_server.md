--- conflicted
+++ resolved
@@ -73,65 +73,7 @@
 Start-Service docker
 ```
 
-<<<<<<< HEAD
-## 3. Install Base Container Images
-
-Windows containers are deployed from templates or images. Before a container can be deployed, a base OS image needs to be downloaded. The following command will download the Windows Server Core base image.
-
-```none
-docker pull microsoft/windowsservercore
-```
-
-This process can take some time, so take a break and pick back up once the pull has completed.
-
-Once the image is pulled, running `docker images` will return a list of installed images, in this case the Windows Server Core image.
-
-```none
-docker images
-
-REPOSITORY                    TAG                 IMAGE ID            CREATED             SIZE
-microsoft/windowsservercore   latest              02cb7f65d61b        8 weeks ago         7.764 GB
-```
-
-For in depth information on Windows container images see, [Managing Container Images](../management/manage_images.md).
-
-> Please read the Windows Containers OS Image EULA which can be found here – [EULA](../Images_EULA.md).
-
-## 4. Deploy Your First Container
-
-For this exercise, you will download a pre-created IIS image from the Docker Hub registry and deploy a simple container running IIS.  
-
-To search Docker Hub for Windows container images, run `docker search Microsoft`.  
-
-```none
-docker search microsoft
-
-NAME                                         DESCRIPTION
-microsoft/aspnet                             ASP.NET is an open source server-side Web ...
-microsoft/dotnet                             Official images for working with .NET Core...
-mono                                         Mono is an open source implementation of M...
-microsoft/azure-cli                          Docker image for Microsoft Azure Command L...
-microsoft/iis                                Internet Information Services (IIS) instal...
-microsoft/mssql-server-2014-express-windows  Microsoft SQL Server 2014 Express installe...
-microsoft/nanoserver                         Nano Server base OS image for Windows cont...
-microsoft/windowsservercore                  Windows Server Core base OS image for Wind...
-microsoft/oms                                Monitor your containers using the Operatio...
-microsoft/dotnet-preview                     Preview bits for microsoft/dotnet image
-microsoft/dotnet35
-microsoft/applicationinsights                Application Insights for Docker helps you ...
-microsoft/sample-redis                       Redis installed in Windows Server Core and...
-microsoft/sample-node                        Node installed in a Nano Server based cont...
-microsoft/sample-nginx                       Nginx installed in Windows Server Core and...
-microsoft/sample-httpd                       Apache httpd installed in Windows Server C...
-microsoft/sample-dotnet                      .NET Core running in a Nano Server container
-microsoft/sqlite                             SQLite installed in a Windows Server Core ...
-...
-```
-
-Download the IIS image using `docker pull`.  
-=======
 ## 3. Deploy Your First Container
->>>>>>> 5a24e033
 
 For this exercise, you will download a pre-created .NET sample image from the Docker Hub registry and deploy a simple container running a .Net Hello World application..  
 
