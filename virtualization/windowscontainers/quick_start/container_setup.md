ms.ContentId: 71a03c62-50fd-48dc-9296-4d285027a96a
title: Setup Windows Containers in a local VM

# Preparing Windows Server Technical Preview for Windows Containers

In order to create and manage Windows Server Containers, the Windows Server 2016 Technical Preview environment must be prepared. This guide will walk through configuring Windows Server Containers in a Hyper-V Virtual Machine.

To run Windows Server Containers in Azure instead, follow [these instructions](./azure_setup.md).

  **PLEASE READ PRIOR TO INSTALLING THE CONTAINER OS IMAGE:**  The license terms of the Microsoft Windows Server Pre-Release software (“License Terms”) apply to your use of the Microsoft Windows Container OS Image supplement (the “supplemental software).  By downloading and using the supplemental software, you agree to the License Terms, and you may not use it if you have not accepted the License Terms. Both the Windows Server Pre-Release software and the supplemental software are licensed by Microsoft Corporation.  

<<<<<<< HEAD
* System running Windows 10 / Windows Server Technical Preview 2 or later.
=======
## Requirements
* System running Windows 10 / Windows Server Technical Prerview 2 or later.
>>>>>>> bc3820df
* Hyper-V role enabled ([see instructions](https://msdn.microsoft.com/virtualization/hyperv_on_windows/quick_start/walkthrough_install#UsingPowerShell)).
* 20GB available storage for container host image, OS Base Image and setup scripts.
* Administrator permissions on the Hyper-V host.

> Windows Server Containers do not require Hyper-V however to keep things simple this guide assumes that a Hyper-V environment is being used to run the Windows Server Container host.

## Setup a New Container Host on a New Virtual Machine
Windows Server Containers consist of several components such as the Windows Server Container Host and Container OS Base Image. We have put together a script that will download and configure these items for you. Follow these steps to deploy a new Hyper-V Virtual Machine and configure this system as a Windows Server Container Host.

Start a PowerShell session as Administrator. This can be done by right clicking on the PowerShell icon and selecting ‘Run as Administrator’, or by running the following command from any PowerShell session.

``` powershell
start-process powershell -Verb runAs
```

Use the following command to download the configuration script. The script can also be manually downloaded from this location - [Configuration Script](http://aka.ms/newcontainerhost).
 
``` PowerShell
wget -uri http://aka.ms/newcontainerhost -OutFile New-ContainerHost.ps1
```
   
Run the following command to create and configure the container host where `<containerhost>` will be the virtual machine name and `<password>` will be the password assigned to the Administrator account.

``` powershell
.\New-ContainerHost.ps1 –VmName <containerhost> -Password <password>
```
  
When the script begins you will be asked to read and accept licensing terms.

```
Before installing and using the Windows Server Technical Preview 3 with Containers virtual machine you must:
    1. Review the license terms by navigating to this link: http://aka.ms/WindowsServerTP3ContainerVHDEula
    2. Print and retain a copy of the license terms for your records.
By downloading and using the Windows Server Technical Preview 3 with Containers virtual machine you agree to such
license terms. Please confirm you have accepted and agree to the license terms.
[N] No  [Y] Yes  [?] Help (default is "N"): Y
```

The script will then begin to download and configure the Windows Server Container components. This process may take quite some time due to the large download. When finished your Virtual Machine will be configured and ready for you to create and manage Windows Server Containers and Windows Server Container Images with both PowerShell and Docker.  

You may receive the following message during the Window Server Container host deployment process. 
```
This VM is not connected to the network. To connect it, run the following:
Get-VM | Get-VMNetworkAdapter | Connect-VMNetworkAdapter -Switchname <switchname>
```  
If you do, check the properties of the virtual machine and connect the virtual machine to a virtual switch. You can also run the following PowerShell command to complete this where `<switchname>` is the name of the Hyper-V virtual switch that you would like to connect to the virtual machine.

``` powershell 
Get-VM | Get-VMNetworkAdapter | Connect-VMNetworkAdapter -Switchname <switchname>
```

When the configuration script has completed, start the virtual machine. The VM is configured with Windows Server 2016 Core and will look like the following.
  
<center>![](./media/ContainerHost2.png)</center><br />
  
Finally log into the virtual machine using the password specified during the configuration process and make sure that the Virtual Machine has a valid IP address. With these items completed your system should be ready for Windows Server Containers. 

## Next Steps - Start Using Containers

Now that you have a container host jump to the following guides to begin working with Windows Server containers and Window Server container Images. 

[Quick Start: Windows Server Containers and PowerShell](./manage_powershell.md)  
[Quick Start: Windows Server Containers and Docker](./manage_docker.md) 

-------------------
[Back to Container Home](../containers_welcome.md)  
[Known Issues for Current Release](../about/work_in_progress.md)<|MERGE_RESOLUTION|>--- conflicted
+++ resolved
@@ -9,12 +9,7 @@
 
   **PLEASE READ PRIOR TO INSTALLING THE CONTAINER OS IMAGE:**  The license terms of the Microsoft Windows Server Pre-Release software (“License Terms”) apply to your use of the Microsoft Windows Container OS Image supplement (the “supplemental software).  By downloading and using the supplemental software, you agree to the License Terms, and you may not use it if you have not accepted the License Terms. Both the Windows Server Pre-Release software and the supplemental software are licensed by Microsoft Corporation.  
 
-<<<<<<< HEAD
 * System running Windows 10 / Windows Server Technical Preview 2 or later.
-=======
-## Requirements
-* System running Windows 10 / Windows Server Technical Prerview 2 or later.
->>>>>>> bc3820df
 * Hyper-V role enabled ([see instructions](https://msdn.microsoft.com/virtualization/hyperv_on_windows/quick_start/walkthrough_install#UsingPowerShell)).
 * 20GB available storage for container host image, OS Base Image and setup scripts.
 * Administrator permissions on the Hyper-V host.
