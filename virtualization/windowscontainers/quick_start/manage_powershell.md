--- conflicted
+++ resolved
@@ -29,11 +29,7 @@
 
 ## Basic Container Management with PowerShell
 
-<<<<<<< HEAD
-This first example will walk through the basics of creating and removing Windows Server Containers and Windows Server Container Images with PowerShell. You can find the available container cmdlets using 'Get-Command -Module Containers".
-=======
 This first example will walk through the basics of creating and removing Windows Server Containers and Windows Server Container Images with PowerShell. You can find the available container cmdlets using `Get-Command -Module Containers`.
->>>>>>> 2513b8cb
 
 ### Step 1 - Create a New Container
 
@@ -316,15 +312,10 @@
 ```
 
 ### Step 5 - Configure Container Networking
-<<<<<<< HEAD
-Depending on the configuration of the container host and network, a container will either receive an IP address from a DHCP server or the container host itself using network address translation (NAT). This guided walk through is configured to use NAT. In this configuration a port from the container is mapped to a port on the container host. The application hosted in the container is then accessed through the IP address / name of the container host. For instance if port 80 from the container was mapped to port 55534 on the container host, a typical http request to the application would look like this http://containerhost:55534. This allows a container host to run many containers and allow for the applications in these containers to respond to requests using the same port. 
-
-For this lab we need to create this port mapping. In order to do so we will need to know the IP address of the container and the internal (application) and external (container host) port that will be configured. For this example,  let’s keep it simple and map port 80 from the container to port 80 of the host. The container IP address is the InternalIPAddress.  It should be `172.16.0.2`.
-=======
+
 Depending on the configuration of the container host and network, a container will either receive an IP address from a DHCP server or the container host itself using network address translation (NAT). This guided walk through is configured to use NAT. In this configuration a port from the container is mapped to a port on the container host. The application hosted in the container is then accessed through the IP address / name of the container host. For example if port 80 from the container was mapped to port 55534 on the container host, a typical http request to the application would look like this http://contianerhost:55534. This allows a container host to run many containers and allow for the applications in these containers to respond to requests using the same port. 
 
-For this lab we need to create this port mapping. In order to do so we will need to know the IP address of the container and the internal (application) and external (container host) ports that will be configured. For this example let’s keep it simple and map port 80 from the container to port 80 of the host. Using the `Add-NetNatStaticMapping` command, the `–InternalIPAddress` will be the IP address of the container which for this walkthrough should be ‘172.16.0.2’’.
->>>>>>> 2513b8cb
+For this lab we need to create this port mapping. In order to do so we will need to know the IP address of the container and the internal (application) and external (container host) ports that will be configured. For this example let’s keep it simple and map port 80 from the container to port 80 of the host. Using the `Add-NetNatStaticMapping` command, the `–InternalIPAddress` will be the IP address of the container which for this walkthrough should be ‘172.16.0.2’.
 
 ``` PowerShell
 Add-NetNatStaticMapping -NatName "ContainerNat" -Protocol TCP -ExternalIPAddress 0.0.0.0 -InternalIPAddress 172.16.0.2 -InternalPort 80 -ExternalPort 80
