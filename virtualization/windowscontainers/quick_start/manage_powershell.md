--- conflicted
+++ resolved
@@ -352,17 +352,6 @@
 
 -----------------------------------
 
-<<<<<<< HEAD
-## Next Steps
-
-### Experiment with PowerShell
-Andy -- use https://int.msdn.microsoft.com/virtualization/hyperv_on_windows/quick_start/walkthrough_powershell as a template
-
-## Reference
-
-Here is a list of [known issues](../about/work_in_progress.md) -- this is an alpha release.  We're working on it :).
-=======
 [Known Issues for Current Release](../about/work_in_progress.md)
->>>>>>> 29876d7e
 
 [Back to Container Home](../containers_welcome.md)  
