--- conflicted
+++ resolved
@@ -3,9 +3,6 @@
 
 # Hello World for Windows Containers #
 
-<<<<<<< HEAD
-**Is this real life or just a sandbox?**
-=======
 Let's get you started with containers! Before we begin, you will need:
 
 - a computer running <!-- Windows 10 or -->Windows Server
@@ -89,4 +86,3 @@
 
 ### Next Steps ###
 [Install using Docker](install_using_docker.md)
->>>>>>> 376897cc
