--- conflicted
+++ resolved
@@ -11,14 +11,9 @@
 
 ## Prerequisites
 In order to complete this walkthrough the following items need to be in place.
-<<<<<<< HEAD
-- Windows Server 2016 container host -- if you just finished the setup guide, this is the virtual machine in Azure or that was just created locally.
-- Container host must be connected to a network and able to access the internet.
-- The Windows Server 2016 Container host should be ready at the command prompt.
-=======
+
 - Windows Server 2016 TP3 or later configured with the Windows Server Container Feature.
 - This system must be connected to a network and able to access the internet.
->>>>>>> 06ae6669
 
 If you need to configure the container feature, see the following guides: [Container Setup in Azure](./azure_setup.md) or [Container Setup in Hyper-V](./container_setup.md). 
 
