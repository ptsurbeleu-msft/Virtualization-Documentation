--- conflicted
+++ resolved
@@ -12,20 +12,8 @@
 
 - A Windows Container Host running Windows Server 2016 (Full or Core), either on-prem or in Azure.
 - The Windows Server Core base OS image. For information on installing Base OS images see, [Install Base OS Images](https://msdn.microsoft.com/en-us/virtualization/windowscontainers/management/manage_images#install-image).
-<<<<<<< HEAD
-
-
-**Hyper-V Containers:**
-
-- A physical Windows container host, or a virtualized host with nested virtualization enabled.
-- The Nano Serverbase OS image. For information on installing Base OS images see, [Install Base OS Images](https://msdn.microsoft.com/en-us/virtualization/windowscontainers/management/manage_images#install-image).
-- The Windows Server 2016 Media - [Download](https://aka.ms/tp5/serveriso).
-
-> Microsoft Azure does not support Hyper-V containers. To complete the Hyper-V Container exercises, you need an on-prem container host.
-=======
 
 ## Windows Server Containers
->>>>>>> a19fca13
 
 ### Validate container image
 
