ms.ContentId: 347fa279-d588-4094-90ec-8c2fc241f5b6
title: Manage Windows Server Containers with Docker

#Quick Start: Windows Server Containers and Docker

This article will walk through the fundamentals of managing windows Server Containers with Docker. Items covered will include creating Windows Server Containers and Windows Server Container Images, removing Windows Server Containers and Container Images and finally deploying an application into a Windows Server Container. The lessons learned in this walkthrough should enable you to begin exploring deployment and management of Windows Server Containers using Docker.

Have questions? Ask them on the [Windows Containers forum](https://social.msdn.microsoft.com/Forums/en-US/home?forum=windowscontainers).

> **Note:** Windows Containers created with PowerShell can not currently be managed with Docker and visa versa. To create containers with PowerShell, see  [Quick Start: Windows Server Containers and PowerShell](./manage_powershell.md).

## Prerequisites
In order to complete this walkthrough the following items need to be in place.
- Windows Server 2016 container host -- if you just finished the setup guide, this is the virtual machine in Azure or that was just created locally.
- Container host must be connected to a network and able to access the internet.
- The Windows Server 2016 Container host should be ready at the command prompt.

If you need to configure a container host, see the following guides: [Container Setup in Azure](./azure_setup.md) or [Container Setup in Hyper-V](./container_setup.md). 

<!--As you start this guide, you should be looking at a screen that looks like this:
![](./media/ContainerHost_ready.png)

If you don't have this set up, see the [Container setup in a local VM](./container_setup.md) or [container setup in Azure](./azure_setup.md) articles.

The window in the forground (highlighted in red) is a cmd prompt from which you will start working with containers.-->

## Basic Container Management with Docker

This first example will walk through the basics of creating and removing Windows Server Containers and Windows Server Container Images with Docker.

First start a PowerShell session from the command prompt by typing `PowerShell`. You will know that you are in a PowerShell session when the prompt changes from ``C:\directory>`` to ``PS C:\directory>``.

```
C:\> powershell
Windows PowerShell
Copyright (C) 2015 Microsoft Corporation. All rights reserved.

PS C:\>
```

### Step 1 - Create a New Container

Before creating a Windows Server Container with Docker you will need the name or ID of an exsisitng Windows Server Container image.

To see all images loaded on the container host use the `docker images` command.

``` PowerShell
docker images

REPOSITORY          TAG                 IMAGE ID            CREATED             VIRTUAL SIZE
windowsservercore   latest              9eca9231f4d4        30 hours ago        9.613 GB
windowsservercore   10.0.10254.0        9eca9231f4d4        30 hours ago        9.613 GB
```

Now, use `docker run` To create a new Windows Server Container. This command instructs the Docker daemon to create a new container named ‘dockerdemo’ from the image ‘windowsservercore’ and open an interactive (-it) console session (cmd) with the container.

``` PowerShell
docker run -it --name dockerdemo windowsservercore cmd
```
When the command completes you will be working in a console session on the container.

Working in a container is almost identical to working with Windows installed on a virtual or physical machine. You can run commands such as `ipconfig` to return the IP address of the container, `mkdir` to create a new directory, or `powershell` to start a PowerShell session. Go ahead and make a change to the container such as creating a file or folder. For example, the following command will create a file which contains network configuration data about the container.

``` PowerShell
ipconfig > c:\ipconfig.txt
```

You can read the contents of the file to ensure the command completed successfully. Notice that the IP address contained in the text file matches that of the container.

``` PowerShell
Type c:\ipconfig.txt

Ethernet adapter vEthernet (Virtual Switch-94a3e12ad262b3059e08edc4d48fca3c8390e38c3b219023d4a0a4951883e658-0):

   Connection-specific DNS Suffix  . : 
   Link-local IPv6 Address . . . . . : fe80::cc1f:742:4126:9530%18
   IPv4 Address. . . . . . . . . . . : 172.16.0.2
   Subnet Mask . . . . . . . . . . . : 255.240.0.0
   Default Gateway . . . . . . . . . : 172.16.0.1
```

Now that the container has been modified, run the following to stop the console session placing you back in the console session of the container host.

``` PowerShell
exit
```

Finally to see a list of containers on the container host use the `docker ps –a` command. Notice in the output a container named 'dockerdemo' has been created.

``` PowerShell
docker ps -a

CONTAINER ID        IMAGE               COMMAND        CREATED             STATUS                     PORTS     NAMES
4f496dbb8048        windowsservercore   "cmd"          2 minutes ago       Exited (0) 2 minutes ago             dockerdemo
``` 

### Step 2 - Create a New Container Image

An image can now be made from this container. This image will behave like a snapshot of the container and can be re-deployed many times.

To create a new image run the following. This command instructs the Docker engine to create a new image named 'newcontainerimage' that will include all changes made to the 'deckerdemo' container.

``` PowerShell
docker commit dockerdemo newcontainerimage
```

To see all images on the host, run `docker images`. Notice that a new image has been created with the name 'newcontainerimage'.

``` PowerShell
docker images

REPOSITORY          TAG                 IMAGE ID            CREATED             VIRTUAL SIZE
newcontainerimage   latest              4f8ebcf0a334        2 minutes ago       9.613 GB
windowsservercore   latest              9eca9231f4d4        30 hours ago        9.613 GB
windowsservercore   10.0.10254.0        9eca9231f4d4        30 hours ago        9.613 GB
```

### Step 3 - Create New Container From Image

Now that you have a custom container image, deploy a new container named 'newcontainer' from 'newcontainerimage' and open an interactive shell session with the container.

``` PowerShell
docker run –it --name newcontainer newcontainerimage cmd
```

Take a look at the c:\ drive of this new container and notice that the ipconfig.txt file is present.

![](media/docker3.png)

Exit the newly created container to return to the container hosts console session.

``` PowerShell
exit
```

This exercise has shown that an image taken from a modified container will include all modifications. While the example here was a simple file modification, the same would apply if you were to install software into the container such as a web server. Using these methods, custom images can be created that will deploy application ready containers.

### Step 4 - Remove Containers and Images

To remove a container after it is no longer needed use the `docker rm` command. The following command will remove the container name 'newcontainer'.

``` PowerShell
docker rm newcontainer
```
To remove container images when they are no longer needed use the `docker rmi` command. You cannot remove an image if it is referenced by an existing container.

The following command removes the container image named 'newcontainerimage'.
``` PowerShell
docker rmi newcontainerimage

Untagged: newcontainerimage:latest
Deleted: 4f8ebcf0a334601e75070a92294d993b0f182abb6f4c88740c75b05093e6acff
```

## Host a Web Server in a Container

This next example will demonstrate a more practical use case for Windows Server Containers. The steps included in this exercise will guide you through creating a web server container image that can be used for deploying web applications hosted inside of a Windows Server Container.

### Step 1 - Download Web Server Software

Before creating a container image the web server software will need to be downloaded and staged on the container host. We will be using the nginx for Windows software for this example. **Note** that this step will require the container host to be connected to the internet. If this step produces a connectivity or name resolution error check the network configuration of the container host.

Run the following command on the container host to create the directory structure that will be used for this example.

``` PowerShell
mkdir c:\build\nginx\source
```

Run this command on the container host to download the nginx software to 'c:\nginx-1.9.3.zip'.

``` PowerShell
wget -uri 'http://nginx.org/download/nginx-1.9.3.zip' -OutFile "c:\nginx-1.9.3.zip"
```

Finally the following command will extract the nginx software to 'C:\build\nginx\source'. 

``` PowerShell
Expand-Archive -Path C:\nginx-1.9.3.zip -DestinationPath C:\build\nginx\source -Force
```

### Step 2 - Create Web Server Image
In the previous example, you manually created, updated and captured a container image. This example will demonstrate an automated method for creating container images using a Dockerfile. Dockerfiles contain instructions that the Docker engine uses to build and modify a container, and then commit the container to a container image. 
For more information on dockerfiles, see [Dockerfile reference](https://docs.docker.com/reference/builder/).

Use the following command to create an empty dockerfile.

``` PowerShell
new-item -Type File c:\build\nginx\dockerfile
```
Open the dockerfile with notepad.

```
notepad.exe c:\build\nginx\dockerfile
```

Copy and paste the following text into notepad, save the file and close notepad.

``` PowerShell
FROM windowsservercore
LABEL Description="nginx For Windows" Vendor="nginx" Version="1.9.3"
ADD source /nginx
```

At this point the dockerfile will be in 'c:\build\nginx' and the nginx software extracted to 'c:\build\nginx\source'. 
You are now ready to build the web server container image based on the instructions in the dockerfile. To do this, run the following command on the container host.

``` PowerShell
docker build -t nginx_windows C:\build\nginx
```
This command instructs the docker engine to use the dockerfile located at `C:\build\nginx` to create an image named 'nginx_windows'.

The output will look similar to this:

![](media/docker1.png)

When completed, take a look at the images on the host using the `docker images` command. You should see a new image named 'nginx_windows'.
``` PowerShell
docker images

REPOSITORY          TAG                 IMAGE ID            CREATED             VIRTUAL SIZE

nginx_windows       latest              d792268338d0        5 seconds ago       9.613 GB
windowsservercore   10.0.10254.0        9eca9231f4d4        35 hours ago        9.613 GB
windowsservercore   latest              9eca9231f4d4        35 hours ago        9.613 GB
```

### Step 3 – Configure Networking for Container Application
Because you will be hosting a website inside of a container a few networking related configurations need to be made. First a firewall rule needs to be created on the container host that will allow access to the website. In this example we will be accessing the site through port 80. Run the following script to create this firewall rule.

``` powershell
if (!(Get-NetFirewallRule | where {$_.Name -eq "TCP80"})) {
    New-NetFirewallRule -Name "TCP80" -DisplayName "HTTP on TCP/80" -Protocol tcp -LocalPort 80 -Action Allow -Enabled True
}
```

Next if you are working from Azure an external endpoint will need to be created that will expose this port to the internet. For more information on Azure VM Endpoints see this article: [Set up Azure VM Endpoints]( https://azure.microsoft.com/en-us/documentation/articles/virtual-machines-set-up-endpoints/).

### Step 4 - Deploy Web Server Ready Container

To deploy a Windows Server Container based off of the 'nginx_windows' container run the following command. This will create a new container named 'nginxcontainer' and start an console session on the container. The –p 80:80 portion of this command creates a static port map between port 80 on the host to port 80 on the container. 

``` PowerShell
docker run -it --name nginxcontainer -p 80:80 nginx_windows cmd
```
Once working inside the container, the nginx web server can be started and web content staged. To start the nginx web server, change to the nginx installation directory.

``` PowerShell
cd c:\nginx\nginx-1.9.3
```

Start the nginx web server.
``` PowerShell
start nginx
```
<<<<<<< HEAD
### Step 5 – Access the Container Hosted Website
=======

### Step 5 - Configure Container Networking

Depending on the configuration of the container host and network, a container will either receive an IP address from a DHCP server or the container host itself using network address translation (NAT). This guided walk through is configured to use NAT. In this configuration a port from the container is mapped to a port on the container host. The application hosted in the container is then accessed through the IP address / name of the container host. For instance if port 80 from the container was mapped to port 55534 on the container host, a typical http request to the application would look like this http://contianerhost:55534. This allows a container host to run many containers and allow for the applications in these containers to respond to requests using the same port. 

For this lab we need to create this port mapping. In order to do so we will need to know the IP address of the container and the internal (application) and external (container host) port that will be configured. For this example let’s keep it simple and map port 80 from the container to port 80 of the host. The container IP address is the InternalIPAddress.  It should be `172.16.0.2`.

``` PowerShell
Add-NetNatStaticMapping -NatName "ContainerNat" -Protocol TCP -ExternalIPAddress 0.0.0.0 -InternalIPAddress 172.16.0.2 -InternalPort 80 -ExternalPort 80
```
When the port mapping has been created you will also need to configure an inbound firewall rule for the configured port. To do so for port 80 run the following command.

``` PowerShell
New-NetFirewallRule -Name "httpTCP80" -DisplayName "HTTP on TCP/80" -Protocol tcp -LocalPort 80 -Action Allow -Enabled True
```

Finally if you are working from Azure an external endpoint will need to be created that will expose this port to the internet. For more information on Azure VM Endpoints see this article: [Set up Azure VM Endpoints]( https://azure.microsoft.com/en-us/documentation/articles/virtual-machines-set-up-endpoints/).

### Step 6 – Access the Container Hosted Website
>>>>>>> 68b9801d
With the web server container created and all networking configured, you can now checkout the application hosted in the container. To do so, get the ip address of the container host using `ipconfig`, open up a browser on different machine and enter `http://containerhost-ipaddress`. If everything has been correctly configured, you will see the nginx welcome page.

![](media/nginx.png)

At this point, feel free to update the website. Copy in your own sample website, or run the following command to replace the nginx welcome page with a ‘Hello World’ web page.

```powershell
powershell wget -uri 'https://raw.githubusercontent.com/Microsoft/Virtualization-Documentation/master/doc-site/virtualization/windowscontainers/quick_start/SampleFiles/index.html' -OutFile "C:\nginx\nginx-1.9.3\html\index.html"
```

After the website has been updated, navigate back to `http://containerhost-ipaddress`.

![](media/hello.png)

-----------------------------------
[Back to Container Home](../containers_welcome.md)   
[Known Issues for Current Release](../about/work_in_progress.md)<|MERGE_RESOLUTION|>--- conflicted
+++ resolved
@@ -239,42 +239,21 @@
 
 To deploy a Windows Server Container based off of the 'nginx_windows' container run the following command. This will create a new container named 'nginxcontainer' and start an console session on the container. The –p 80:80 portion of this command creates a static port map between port 80 on the host to port 80 on the container. 
 
-``` PowerShell
+``` powershell
 docker run -it --name nginxcontainer -p 80:80 nginx_windows cmd
 ```
 Once working inside the container, the nginx web server can be started and web content staged. To start the nginx web server, change to the nginx installation directory.
 
-``` PowerShell
+``` powershell
 cd c:\nginx\nginx-1.9.3
 ```
 
 Start the nginx web server.
-``` PowerShell
+``` powershell
 start nginx
 ```
-<<<<<<< HEAD
 ### Step 5 – Access the Container Hosted Website
-=======
-
-### Step 5 - Configure Container Networking
-
-Depending on the configuration of the container host and network, a container will either receive an IP address from a DHCP server or the container host itself using network address translation (NAT). This guided walk through is configured to use NAT. In this configuration a port from the container is mapped to a port on the container host. The application hosted in the container is then accessed through the IP address / name of the container host. For instance if port 80 from the container was mapped to port 55534 on the container host, a typical http request to the application would look like this http://contianerhost:55534. This allows a container host to run many containers and allow for the applications in these containers to respond to requests using the same port. 
-
-For this lab we need to create this port mapping. In order to do so we will need to know the IP address of the container and the internal (application) and external (container host) port that will be configured. For this example let’s keep it simple and map port 80 from the container to port 80 of the host. The container IP address is the InternalIPAddress.  It should be `172.16.0.2`.
-
-``` PowerShell
-Add-NetNatStaticMapping -NatName "ContainerNat" -Protocol TCP -ExternalIPAddress 0.0.0.0 -InternalIPAddress 172.16.0.2 -InternalPort 80 -ExternalPort 80
-```
-When the port mapping has been created you will also need to configure an inbound firewall rule for the configured port. To do so for port 80 run the following command.
-
-``` PowerShell
-New-NetFirewallRule -Name "httpTCP80" -DisplayName "HTTP on TCP/80" -Protocol tcp -LocalPort 80 -Action Allow -Enabled True
-```
-
-Finally if you are working from Azure an external endpoint will need to be created that will expose this port to the internet. For more information on Azure VM Endpoints see this article: [Set up Azure VM Endpoints]( https://azure.microsoft.com/en-us/documentation/articles/virtual-machines-set-up-endpoints/).
-
-### Step 6 – Access the Container Hosted Website
->>>>>>> 68b9801d
+
 With the web server container created and all networking configured, you can now checkout the application hosted in the container. To do so, get the ip address of the container host using `ipconfig`, open up a browser on different machine and enter `http://containerhost-ipaddress`. If everything has been correctly configured, you will see the nginx welcome page.
 
 ![](media/nginx.png)
