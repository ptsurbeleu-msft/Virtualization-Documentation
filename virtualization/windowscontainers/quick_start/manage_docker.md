--- conflicted
+++ resolved
@@ -85,11 +85,7 @@
 ```
 
 ### Configure Network
-<<<<<<< HEAD
-Before creating a container with Docker, a rule needs to be created for the Windows Firewall that will allow network connectivity to the container. Run the following PowerShell script to create a rule for port 80. Note - this needs to be run from a PowerShell session. 
-=======
 Before creating a container with Docker, a rule needs to be created for the Windows Firewall that will allow network connectivity to the container. Run the following to create a rule for port 80. 
->>>>>>> e8446ae1
 
 ```powershell
 powershell.exe "if(!(Get-NetFirewallRule | where {$_.Name -eq 'TCP80'})) { New-NetFirewallRule -Name 'TCP80' -DisplayName 'HTTP on TCP/80' -Protocol tcp -LocalPort 80 -Action Allow -Enabled True }" 
