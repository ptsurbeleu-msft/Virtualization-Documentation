---
author: neilpeterson
---

# Quick Start – configure a container host

**This is preliminary content and subject to change.** 

The Windows container feature is available on Windows Server 2016 and Nano Server. A Windows container host can be deployed onto physical systems, on-prem virtual machines, and cloud hosted virtual machines. The steps to deploy a container host may vary by operating system, and system type. This document provides the details needed to quickly provision a Windows container host. This document also links through to more detailed instruction on manual deployments for all configuration types.

Use the navigation at the right hand side to select your desired deployment configuration.

## Windows Server

### Scripted - New VM <!--1-->

To deploy a new Hyper-V virtual machine with the container role ready to go, download and run the New-ContainerHost.ps1 script.

```none
# Download configuration script.

wget -uri https://aka.ms/tp5/New-ContainerHost -OutFile c:\New-ContainerHost.ps1

# Run configuration script.
# Using the -hyperv parameter prepares the container host for Hyper-V containers. 
# This can be removed if Hyper-V containers will not be used.

<<<<<<< HEAD
powershell.exe -NoProfile c:\New-ContainerHost.ps1 -VMName vmname -WindowsImage ServerDatacenter –Hyperv
=======
powershell.exe -NoProfile -ExecutionPolicy Bypass c:\New-ContainerHost.ps1 -VMName MyContainerHost -WindowsImage ServerDatacenterCore –Hyperv
>>>>>>> 37b7fd4f
```
The script downloads and configures the Windows Container components. This process may take quite some time due to the large download. When finished, a new Virtual Machine is configured and ready with the Windows container role.

### Scripted - Existing System <!--1-->

To install and configure the container role on an existing system, download and run the Install-ContainerHost.ps1 script. If the existing system is a Hyper-V virtual machine and will be hosting Hyper-V containers, ensure that nested virtualization is enabled and configured. For more information see, [Nested Virtualization](https://msdn.microsoft.com/virtualization/hyperv_on_windows/windows_welcome).

```none
# Download configuration script.

wget -uri https://aka.ms/tp5/Install-ContainerHost -OutFile C:\Install-ContainerHost.ps1

# Run configuration script.
# Using the -hyperv parameter prepares the container host for Hyper-V containers. 
# This can be removed if Hyper-V containers will not be used.

powershell.exe -NoProfile -ExecutionPolicy Bypass C:\Install-ContainerHost.ps1 -HyperV
```

The script downloads and configure the Windows Container components. This process may take quite some time due to the large download. When finished, the system is configured and ready with the Windows container role.

> Once the script has started, the system will be rebooted. After the reboot the script will continue. It is safe to log back into the system; the script progress will be displayed.

### Manual Configuration <!--2-->

To manually configure the host, see the [Windows Server Container Deployment Guide](../deployment/deployment.md).

## Nano Server

### Scripted - New VM <!--2-->

To deploy a new virtual machine, with the container role ready to go, run the following commands on a Hyper-V host.

```none
# Download configuration script.

wget -uri https://aka.ms/tp5/New-ContainerHost -OutFile c:\New-ContainerHost.ps1

# Run configuration script.
# Using the -hyperv parameter prepares the container host for Hyper-V containers. 
# This can be removed if Hyper-V containers will not be used.

powershell.exe -NoProfile c:\New-ContainerHost.ps1 -VMName vmname -WindowsImage NanoServer –Hyperv
```

The script downloads and configures the Windows Container components. This process may take quite some time due to the large download. When finished, a new Virtual Machine is configured and ready with the Windows container role.

### Scripted - Existing System <!--2-->

To install and configure the container role on an existing system, download and run the Install-ContainerHost.ps1 script. If the existing system is a Hyper-V virtual machine and will be hosting Hyper-V containers, ensure that nested virtualization is enabled and configured. For more information see, [Nested Virtualization]( https://msdn.microsoft.com/virtualization/hyperv_on_windows/windows_welcome).

> Nano Server does not support the wget command. Download the script on a separate system and copy it to the Nano Server system

```none
# Download configuration script

wget -uri https://aka.ms/tp5/Install-ContainerHost -OutFile C:\Install-ContainerHost.ps1

# Run configuration script.
# Using the -hyperv parameter prepares the container host for Hyper-V containers. 
# This can be removed if Hyper-V containers will not be used.

powershell.exe -NoProfile C:\Install-ContainerHost.ps1 -HyperV
```

The script downloads and configure the Windows Container components. This process may take quite some time due to the large download. When finished, the system is configured and ready with the Windows container role.

### Manual Configuration <!--3-->

To manually configure the host, see the [Nano Server Container Deployment Guide](../deployment/deployment_nano.md).

## Azure

### Scripted - Existing System <!--3-->

Deploy a Windows Server 2016 or Nano Server virtual machine from the Azure Gallery, and then run then download and run the ‘install-containerhost.ps1’ script on the virtual machine. Note – Azure does not support nested virtualization and cannot support Hyper-V containers.

```none
# Download configuration script

wget -uri https://aka.ms/tp5/Install-ContainerHost -OutFile C:\Install-ContainerHost.ps1

# Run configuration script

powershell.exe -NoProfile C:\Install-ContainerHost.ps1
```

### Manual Configuration <!--1-->

To manually configure a Windows Container host in Azure, first deploy a virtual machine with Windows Server 2016 or Nano Server, and then follow the directions found in these articles.

[Windows Server Container Deployment Guide](../deployment/deployment.md)

[Nano Server Container Deployment Guide](../deployment/deployment_nano.md)

## Next Steps

[Docker on Windows Quick Start](./manage_docker.md)<|MERGE_RESOLUTION|>--- conflicted
+++ resolved
@@ -25,11 +25,8 @@
 # Using the -hyperv parameter prepares the container host for Hyper-V containers. 
 # This can be removed if Hyper-V containers will not be used.
 
-<<<<<<< HEAD
-powershell.exe -NoProfile c:\New-ContainerHost.ps1 -VMName vmname -WindowsImage ServerDatacenter –Hyperv
-=======
 powershell.exe -NoProfile -ExecutionPolicy Bypass c:\New-ContainerHost.ps1 -VMName MyContainerHost -WindowsImage ServerDatacenterCore –Hyperv
->>>>>>> 37b7fd4f
+
 ```
 The script downloads and configures the Windows Container components. This process may take quite some time due to the large download. When finished, a new Virtual Machine is configured and ready with the Windows container role.
 
@@ -92,7 +89,7 @@
 # Using the -hyperv parameter prepares the container host for Hyper-V containers. 
 # This can be removed if Hyper-V containers will not be used.
 
-powershell.exe -NoProfile C:\Install-ContainerHost.ps1 -HyperV
+powershell.exe -NoProfile -ExecutionPolicy Bypass C:\Install-ContainerHost.ps1 -HyperV
 ```
 
 The script downloads and configure the Windows Container components. This process may take quite some time due to the large download. When finished, the system is configured and ready with the Windows container role.
