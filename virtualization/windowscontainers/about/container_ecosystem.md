--- conflicted
+++ resolved
@@ -30,17 +30,5 @@
 
 Over the coming months, we will be providing more information about additional partners in this developing ecosystem.
 
-<<<<<<< HEAD
-<<<<<<< HEAD
 -------------------
-[Back to Container Home](../containers_welcome.md)
-
-=======
->>>>>>> 7c264c17ba9a3c57edbfd5209f09235cd4f15305
-=======
-=======
--------------------
-[Back to Container Home](../containers_welcome.md)
-
->>>>>>> tp3
->>>>>>> 8a396b9e
+[Back to Container Home](../containers_welcome.md)