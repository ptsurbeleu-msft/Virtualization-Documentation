--- conflicted
+++ resolved
@@ -205,16 +205,10 @@
 
 
 ### Domain Membership
-<<<<<<< HEAD
-Containers cannot join Active Directory domains, and cannot run services or applications as domain users, service accounts, or machine accounts.
+Containers cannot join Active Directory domains, and cannot run services or applications as domain users, service accounts, or machine accounts. 
 
 Containers are designed to start quickly to a known consistent state that is largely environment agnostic. Joining a domain and applying group policy settings from the domain would increase the time it takes to start a container, change how it functions over time, and limit the ability to move or share images between developers and across deployments.
 
 We're carefully considering feedback on how services & applications use Active Directory and the intersection of deploying those in containers. If you have details on what would work best for you, please share it with us in [the forums](https://social.msdn.microsoft.com/Forums/en-US/home?forum=windowscontainers). 
-=======
-Containers cannot join Active Directory domains, and cannot run services or applications as domain users, service accounts, or machine accounts. 
-
-Containers are designed to start quickly to a known consistent state that is largely environment agnostic. Joining a domain and applying group policy settings from the domain would increase the time it takes to start a container, change how it functions over time, and limit the ability to move or share images between developers and across deployments.
-
-We're carefully considering feedback on how services & applications use Active Directory and the intersection of deploying those in containers. If you have details on what would work best for you, please share it with us in [the forums](https://social.msdn.microsoft.com/Forums/en-US/home?forum=windowscontainers). We are actively looking at solutions to support these types of scenarios.
->>>>>>> 975711dd
+
+We are actively looking at solutions to support these types of scenarios.