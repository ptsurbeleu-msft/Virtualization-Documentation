---
author: neilpeterson
---

# Container Images

**This is preliminary content and subject to change.** 

Container images are used to deploy containers. These images can include an operating system, applications, and all application dependencies. For instance, you may develop a container image that has been pre-configured with Nano Server, IIS, and an application running in IIS. This container image can then be stored in a container registry for later use, deployed on any Windows Container host (on-prem, cloud, or even to a container service), and also used as the base for a new container image.

There are two types of container images:

- **Base OS Images** – these are provided by Microsoft and include the core OS components. 
- **Container Images** – a custom container image that is derived from a Base OS image.

## Base OS Images

### Install Image

Container OS images can be found and installed for both PowerShell and Docker management using the ContainerProvider PowerShell module. Before using this module, it will need to be installed. The following command can be used to install the module.

```powershell
PS C:\> Install-PackageProvider ContainerProvider -Force
```

Once installed, a list of Base OS images can be returned using `Find-ContainerImage`.

```powershell
PS C:\> Find-ContainerImage

Name                 Version                 Description
----                 -------                 -----------
NanoServer           10.0.10586.0            Container OS Image of Windows Server 2016 Techn...
WindowsServerCore    10.0.10586.0            Container OS Image of Windows Server 2016 Techn...
```

To download and install the Nano Server base OS image, run the following. The `-version` parameter is optional. Without a base OS image version specified, the latest version will be installed.

```powershell
PS C:\> Install-ContainerImage -Name NanoServer -Version 10.0.10586.0

Downloaded in 0 hours, 0 minutes, 10 seconds.
```

Likewise, this command will download and install the Windows Server Core base OS image. The `-version` parameter is optional. Without a base OS image version specified, the latest version will be installed.

> **Issue** Save-ContainerImage and Install-ContainerImage cmdlets may fail to work with a WindowsServerCore container image in a PowerShell remoting session. **Workaround:** Logon to the machine using Remote Desktop and use Save-ContainerImage cmdlet directly.

```powershell
PS C:\> Install-ContainerImage -Name WindowsServerCore -Version 10.0.10586.0

Downloaded in 0 hours, 2 minutes, 28 seconds.
```

Verify that the images have been installed using the `Get-ContainerImage` command.

```powershell
PS C:\> Get-ContainerImage

Name              Publisher    Version      IsOSImage
----              ---------    -------      ---------
NanoServer        CN=Microsoft 10.0.10586.0 True
WindowsServerCore CN=Microsoft 10.0.10586.0 True
```  

> **Install-ContainerImage** installs a Base OS image for use in either PowerShell or Docker managed containers. If the Base OS image is downloaded, but does not show when running `docker images`, restart the Docker service using the services control panel applet or the command 'sc docker stop' and then 'sc docker start'

### Offline Installation

Base OS images can also be installed without an internet connection. To do so, the images will be downloaded on a computer with an internet connection, copied to the target system, and then imported using the `Install-ContainerOSImages` command.

Before downloading the Base OS image, prepare the system with the container image provider by running the following command.

```powershell
PS C:\> Install-PackageProvider ContainerProvider -Force
```

Return a list of images from PowerShell OneGet package manager:

```powershell
PS C:\> Find-ContainerImage

Name                 Version                 Description
----                 -------                 -----------
NanoServer           10.0.10586.0            Container OS Image of Windows Server 2016 Techn...
WindowsServerCore    10.0.10586.0            Container OS Image of Windows Server 2016 Techn...
```

To download an image, use the `Save-ContainerImage` command.

```powershell
PS C:\> Save-ContainerImage -Name NanoServer -Destination c:\container-image\NanoServer.wim
```

The downloaded container image can now be copied to a different container host, and installed using the `Install-ContainerOSImage` command.

```powershell
Install-ContainerOSImage -WimPath C:\container-image\NanoServer.wim -Force
```

### Tag Images

When referencing a container image by name, the Docker engine will search for the latest version of the image. If the latest version cannot be determined, the following error will be thrown.

```powershell
PS C:\> docker run -it windowsservercore cmd

Unable to find image 'windowsservercore:latest' locally
Pulling repository docker.io/library/windowsservercore
C:\Windows\system32\docker.exe: Error: image library/windowsservercore not found.
```

After installing the Windows Server Core or Nano Server Base OS images, these will need to be tagged with a version of ‘latest’. To do so, use the `docker tag` command. 

For more information on `docker tag` see [Tag, push, and pull you images on docker.com](https://docs.docker.com/mac/step_six/). 

```powershell
PS C:\> docker tag <image id> windowsservercore:latest
```

When tagged, the output of `docker images` will show two versions of the same image, one with a tag of the image version, and a second with a tag of 'latest'. The image can now be referenced by name.

```powershell
PS C:\> docker images

REPOSITORY          TAG                 IMAGE ID            CREATED             SIZE
nanoserver          10.0.14289.1000     df03a4b28c50        2 days ago          783.2 MB
windowsservercore   10.0.14289.1000     290ab6758cec        2 days ago          9.148 GB
windowsservercore   latest              290ab6758cec        2 days ago          9.148 GB
```

### Uninstall OS Image

Base OS images can be uninstalled using the `Uninstall-ContainerOSImage` command. The following example will uninstall the NanoServer base OS image.

```powershell
Get-ContainerImage -Name NanoServer | Uninstall-ContainerOSImage
```

## Container Images PowerShell

### List Images <!--1-->

Run `Get-ContainerImage` to return a list of images on the container host. The container image type is differentiated when with the `IsOSImage` property.

```powershell
PS C:\> Get-ContainerImage

Name              		Publisher    	Version      	IsOSImage
----              		---------    	-------      	---------
NanoServer        		CN=Microsoft 	10.0.10586.0 	True
WindowsServerCore 		CN=Microsoft 	10.0.10586.0 	True
WindowsServerCoreIIS 	CN=Demo   		1.0.0.0 		False

```

### Create New Image <!--1-->

A new container image can be created from any existing container. To do so, use the `New-ContainerImage` command.

```powershell
PS C:\> New-ContainerImage -Container $container -Publisher Demo -Name DemoImage -Version 1.0
```

### Remove Image <!--1-->

Container images cannot be removed if any container, even in a stopped state, has a dependency on the image.

Remove a single image with PowerShell. 

```powershell
PS C:\> Get-ContainerImage -Name newimage | Remove-ContainerImage -Force
```

### Image Dependency <!--1-->

When a new image is created, it becomes dependent on the image that it was created from. This dependency can be seen using the `Get-ContainerImage` command. If a parent image is not listed, this indicates that the image is a Base OS image.

```powershell
PS C:\> Get-ContainerImage | select Name, ParentImage

Name              ParentImage
----              -----------
NanoServerIIS     ContainerImage (Name = 'NanoServer') [Publisher = 'CN=Microsoft', Version = '10.0.10586.0']
NanoServer
WindowsServerCore
```

### Move Image Repository 

When a new container image is created using the `New-ContainerImage` command, this image is stored in the default location 'C:\ProgramData\Microsoft\Windows\Hyper-V\Container Image Store'. This repository can be moved using the `Move-ContainerImageRepository` command. For example, the following would create a new container image repository at the location of 'c:\container-images'.

```powershell
Move-ContainerImageRepository -Path c:\container-images
```
> The path used with `Move-ContainerImageRepository` command must not already exist when running the command.

## Container Images Docker

### List Images <!--2-->

```powershell
C:\> docker images

REPOSITORY             TAG                 IMAGE ID            CREATED              VIRTUAL SIZE
windowsservercoreiis   latest              ca40b33453f8        About a minute ago   44.88 MB
windowsservercore      10.0.10586.0        6801d964fda5        2 weeks ago          0 B
nanoserver             10.0.10586.0        8572198a60f1        2 weeks ago          0 B
```

### Create New Image <!--2-->

A new container image can be created from any existing container. To do so, use the `docker commit` command. The following example creates a new container image with the name ‘windowsservercoreiis’.

```powershell
C:\> docker commit 475059caef8f windowsservercoreiis

ca40b33453f803bb2a5737d4d5dd2f887d2b2ad06b55ca681a96de8432b5999d
```

### Remove Image <!--2-->

Container images cannot be removed if any container, even in a stopped state, has a dependency on the image.

When removing an image with docker, the images can be referenced by image name or id.

```powershell
C:\> docker rmi windowsservercoreiis

Untagged: windowsservercoreiis:latest
Deleted: ca40b33453f803bb2a5737d4d5dd2f887d2b2ad06b55ca681a96de8432b5999d
```

### Image Dependency <!--2-->

To see image dependencies with Docker, the `docker history` command can be used.

```powershell
C:\> docker history windowsservercoreiis

IMAGE               CREATED             CREATED BY          SIZE                COMMENT
2236b49aaaef        3 minutes ago       cmd                 171.2 MB
6801d964fda5        2 weeks ago                             0 B
```

### Docker Hub

The Docker Hub registry contains pre-built images which can be downloaded onto a container host. Once these images have been downloaded, they can be used as the base for Windows Container Applications.

To see a list of images available from Docker Hub use the `docker search` command. Note – the Windows Serve Core or Nano Server base OS images will need to be installed before pulling these dependent container images from Docker Hub.

> The images that start with "nano-" have a dependency on the Nano Server Base OS Image.

```powershell
C:\> docker search *

NAME                    DESCRIPTION                                     STARS     OFFICIAL   AUTOMATED
microsoft/aspnet        ASP.NET 5 framework installed in a Windows...   1         [OK]       [OK]
microsoft/django        Django installed in a Windows Server Core ...   1                    [OK]
microsoft/dotnet35      .NET 3.5 Runtime installed in a Windows Se...   1         [OK]       [OK]
microsoft/golang        Go Programming Language installed in a Win...   1                    [OK]
microsoft/httpd         Apache httpd installed in a Windows Server...   1                    [OK]
microsoft/iis           Internet Information Services (IIS) instal...   1         [OK]       [OK]
microsoft/mongodb       MongoDB installed in a Windows Server Core...   1                    [OK]
microsoft/mysql         MySQL installed in a Windows Server Core b...   1                    [OK]
microsoft/nginx         Nginx installed in a Windows Server Core b...   1                    [OK]
microsoft/node          Node installed in a Windows Server Core ba...   1                    [OK]
microsoft/php           PHP running on Internet Information Servic...   1                    [OK]
microsoft/python        Python installed in a Windows Server Core ...   1                    [OK]
microsoft/rails         Ruby on Rails installed in a Windows Serve...   1                    [OK]
microsoft/redis         Redis installed in a Windows Server Core b...   1                    [OK]
microsoft/ruby          Ruby installed in a Windows Server Core ba...   1                    [OK]
microsoft/sqlite        SQLite installed in a Windows Server Core ...   1                    [OK]
microsoft/nano-golang   Go Programming Language installed in a Nan...   1                    [OK]
microsoft/nano-httpd    Apache httpd installed in a Nano Server ba...   1                    [OK]
microsoft/nano-iis      Internet Information Services (IIS) instal...   1         [OK]       [OK]
microsoft/nano-mysql    MySQL installed in a Nano Server based con...   1                    [OK]
microsoft/nano-nginx    Nginx installed in a Nano Server based con...   1                    [OK]
microsoft/nano-node     Node installed in a Nano Server based cont...   1                    [OK]
microsoft/nano-python   Python installed in a Nano Server based co...   1                    [OK]
microsoft/nano-rails    Ruby on Rails installed in a Nano Server b...   1                    [OK]
microsoft/nano-redis    Redis installed in a Nano Server based con...   1                    [OK]
microsoft/nano-ruby     Ruby installed in a Nano Server based cont...   1                    [OK]
```

To download an image from Docker Hub, use `docker pull`.

```powershell
C:\> docker pull microsoft/aspnet

Using default tag: latest
latest: Pulling from microsoft/aspnet
f9e8a4cc8f6c: Pull complete

b71a5b8be5a2: Download complete
```

The image will now be visible when running `docker images`.

```powershell
C:\> docker images

REPOSITORY          TAG                 IMAGE ID            CREATED             VIRTUAL SIZE
microsoft/aspnet    latest              b3842ee505e5        5 hours ago         101.7 MB
windowsservercore   10.0.10586.0        6801d964fda5        2 weeks ago         0 B
windowsservercore   latest              6801d964fda5        2 weeks ago         0 B
<<<<<<< HEAD
```

### Image Dependency <!--2-->

To see image dependencies with Docker, the `docker history` command can be used.

```powershell
C:\> docker history windowsservercoreiis

IMAGE               CREATED             CREATED BY          SIZE                COMMENT
2236b49aaaef        3 minutes ago       cmd                 171.2 MB
6801d964fda5        2 weeks ago                             0 B
```

### Optimizing Images
There are a lot of factors that influence the size and how quickly an image can be built and deployed. Read more at [Windows Dockerfiles](manage_windows_dockerfile.md)
=======
```
>>>>>>> 311c4268
<|MERGE_RESOLUTION|>--- conflicted
+++ resolved
@@ -304,7 +304,6 @@
 microsoft/aspnet    latest              b3842ee505e5        5 hours ago         101.7 MB
 windowsservercore   10.0.10586.0        6801d964fda5        2 weeks ago         0 B
 windowsservercore   latest              6801d964fda5        2 weeks ago         0 B
-<<<<<<< HEAD
 ```
 
 ### Image Dependency <!--2-->
@@ -320,7 +319,4 @@
 ```
 
 ### Optimizing Images
-There are a lot of factors that influence the size and how quickly an image can be built and deployed. Read more at [Windows Dockerfiles](manage_windows_dockerfile.md)
-=======
-```
->>>>>>> 311c4268
+There are a lot of factors that influence the size and how quickly an image can be built and deployed. Read more at [Windows Dockerfiles](./manage_windows_dockerfile.md)
