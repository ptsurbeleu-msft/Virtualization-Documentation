---
title: Dockerfile and Windows Containers
description: Create Dockerfiles for Windows containers.
keywords: docker, containers
author: PatrickLang
ms.date: 05/03/2019
ms.topic: article
ms.prod: windows-containers
ms.service: windows-containers
ms.assetid: 75fed138-9239-4da9-bce4-4f2e2ad469a1
---
# Dockerfile on Windows

The Docker engine includes tools that automate container image creation. While you can create container images manually by running the `docker commit` command, adopting an automated image creation process has many benefits, including:

- Storing container images as code.
- Rapid and precise recreation of container images for maintenance and upgrade purposes.
- Continuous integration between container images and the development cycle.

The Docker components that drive this automation are the Dockerfile, and the `docker build` command.

The Dockerfile is a text file that contains the instructions needed to create a new container image. These instructions include identification of an existing image to be used as a base, commands to be run during the image creation process, and a command that will run when new instances of the container image are deployed.

Docker build is the Docker engine command that consumes a Dockerfile and triggers the image creation process.

This topic will show you how to use Dockerfiles with Windows containers, understand their basic syntax, and what the most common Dockerfile instructions are.

This document will discuss the concept of container images and container image layers. If you want to learn more about images and image layering, see [the quickstart guide to images](../quick-start/quick-start-images.md).

For a complete look at Dockerfiles, see the [Dockerfile reference](https://docs.docker.com/engine/reference/builder/).

## Basic Syntax

In its most basic form, a Dockerfile can be very simple. The following example creates a new image, which includes IIS, and a ‘hello world’ site. This example includes comments (indicated with a `#`), that explain each step. Subsequent sections of this article will go into more detail on Dockerfile syntax rules, and Dockerfile instructions.

>[!NOTE]
>A Dockerfile must be created with no extension. To do this in Windows, create the file with your editor of choice, then save it with the notation "Dockerfile" (including the quotes).

```dockerfile
# Sample Dockerfile

# Indicates that the windowsservercore image will be used as the base image.
FROM mcr.microsoft.com/windows/servercore:ltsc2019

# Metadata indicating an image maintainer.
LABEL maintainer="jshelton@contoso.com"

# Uses dism.exe to install the IIS role.
RUN dism.exe /online /enable-feature /all /featurename:iis-webserver /NoRestart

# Creates an HTML file and adds content to this file.
RUN echo "Hello World - Dockerfile" > c:\inetpub\wwwroot\index.html

# Sets a command or process that will run each time a container is run from the new image.
CMD [ "cmd" ]
```

For additional examples of Dockerfiles for Windows, see the [Dockerfile for Windows repository](https://github.com/Microsoft/Virtualization-Documentation/tree/master/windows-container-samples).

## Instructions

Dockerfile instructions provide the Docker Engine the instructions it needs to create a container image. These instructions are performed one-by-one and in order. The following examples are the most commonly used instructions in Dockerfiles. For a complete list of Dockerfile instructions, see the [Dockerfile reference](https://docs.docker.com/engine/reference/builder/).

### FROM

The `FROM` instruction sets the container image that will be used during the new image creation process. For instance, when using the instruction `FROM microsoft/windowsservercore`, the resulting image is derived from, and has a dependency on, the Windows Server Core base OS image. If the specified image is not present on the system where the Docker build process is being run, the Docker engine will attempt to download the image from a public or private image registry.

The FROM instruction's format goes like this:

```dockerfile
FROM <image>
```

Here's an example of the FROM command:

<<<<<<< HEAD
```dockerfile
FROM microsoft/windowsservercore
=======
To download the ltsc2019 version windows server core from the Microsoft Container Registry (MCR):
```
FROM mcr.microsoft.com/windows/servercore:ltsc2019
>>>>>>> 42453b15
```

For more detailed information, see the [FROM reference](https://docs.docker.com/engine/reference/builder/#from).

### RUN

The `RUN` instruction specifies commands to be run, and captured into the new container image. These commands can include items such as installing software, creating files and directories, and creating environment configuration.

The RUN instruction goes like this:

```dockerfile
# exec form

RUN ["<executable>", "<param 1>", "<param 2>"]

# shell form

RUN <command>
```

The difference between the exec and shell form is in how the `RUN` instruction is executed. When using the exec form, the specified program is run explicitly.

Here's an example of the exec form:

<<<<<<< HEAD
```dockerfile
FROM microsoft/windowsservercore
=======
```
FROM mcr.microsoft.com/windows/servercore:ltsc2019
>>>>>>> 42453b15

RUN ["powershell", "New-Item", "c:/test"]
```

The resulting image runs the `powershell New-Item c:/test` command:

```dockerfile
docker history doc-exe-method

IMAGE               CREATED             CREATED BY                    SIZE                COMMENT
b3452b13e472        2 minutes ago       powershell New-Item c:/test   30.76 MB
```

To contrast, the following example runs the same operation in shell form:

<<<<<<< HEAD
```dockerfile
FROM microsoft/windowsservercore
=======
```
FROM mcr.microsoft.com/windows/servercore:ltsc2019
>>>>>>> 42453b15

RUN powershell New-Item c:\test
```

The resulting image has a run instruction of `cmd /S /C powershell New-Item c:\test`.

```dockerfile
docker history doc-shell-method

IMAGE               CREATED             CREATED BY                              SIZE                COMMENT
062a543374fc        19 seconds ago      cmd /S /C powershell New-Item c:\test   30.76 MB
```

### Considerations for using RUN with Windows

On Windows, when using the `RUN` instruction with the exec format, backslashes must be escaped.

```dockerfile
RUN ["powershell", "New-Item", "c:\\test"]
```

When the target program is a Windows installer, you'll need to extract the setup through the `/x:<directory>` flag before you can launch the actual (silent) installation procedure. You must also wait for the command to exit before you do anything else. Otherwise, the process will end prematurely without installing anything. For details, please consult the example below.

#### Examples of using RUN with Windows

The following example Dockerfile uses DISM to install IIS in the container image:

```dockerfile
RUN dism.exe /online /enable-feature /all /featurename:iis-webserver /NoRestart
```

This example installs the Visual Studio redistributable package. `Start-Process` and the `-Wait` parameter are used to run the installer. This ensures that the installation completes before moving on to the next instruction in the Dockerfile.

```dockerfile
RUN powershell.exe -Command Start-Process c:\vcredist_x86.exe -ArgumentList '/quiet' -Wait
```

For detailed information on the RUN instruction, see the [RUN reference](https://docs.docker.com/engine/reference/builder/#run).

### COPY

The `COPY` instruction copies files and directories to the container's file system. The files and directories must be in a path relative to the Dockerfile.

The `COPY` instruction's format goes like this:

```dockerfile
COPY <source> <destination>
```

If either source or destination includes white space, enclose the path in square brackets and double quotes, as shown in the following example:

```dockerfile
COPY ["<source>", "<destination>"]
```

#### Considerations for using COPY with Windows

On Windows, the destination format must use forward slashes. For example, these are valid `COPY` instructions:

```dockerfile
COPY test1.txt /temp/
COPY test1.txt c:/temp/
```

Meanwhile, the following format with backslashes won't work:

```dockerfile
COPY test1.txt c:\temp\
```

#### Examples of using COPY with Windows

The following example adds the contents of the source directory to a directory named `sqllite` in the container image:

```dockerfile
COPY source /sqlite/
```

The following example will add all files that begin with config to the `c:\temp` directory of the container image:

```dockerfile
COPY config* c:/temp/
```

For more detailed information about the `COPY` instruction, see the [COPY reference](https://docs.docker.com/engine/reference/builder/#copy).

### ADD

The ADD instruction is like the COPY instruction, but with even more capabilities. In addition to copying files from the host into the container image, the `ADD` instruction can also copy files from a remote location with a URL specification.

The `ADD` instruction's format goes like this:

```dockerfile
ADD <source> <destination>
```

If either the source or destination include white space, enclose the path in square brackets and double quotes:

```dockerfile
ADD ["<source>", "<destination>"]
```

#### Considerations for running ADD with Windows

On Windows, the destination format must use forward slashes. For example, these are valid `ADD` instructions:

```dockerfile
ADD test1.txt /temp/
ADD test1.txt c:/temp/
```

Meanwhile, the following format with backslashes won't work:

```dockerfile
ADD test1.txt c:\temp\
```

Additionally, on Linux the `ADD` instruction will expand compressed packages on copy. This functionality is not available in Windows.

#### Examples of using ADD with Windows

The following example adds the contents of the source directory to a directory named `sqllite` in the container image:

```dockerfile
ADD source /sqlite/
```

The following example will add all files that begin with "config" to the `c:\temp` directory of the container image.

```dockerfile
ADD config* c:/temp/
```

The following example will download Python for Windows into the `c:\temp` directory of the container image.

```dockerfile
ADD https://www.python.org/ftp/python/3.5.1/python-3.5.1.exe /temp/python-3.5.1.exe
```

For more detailed information about the `ADD` instruction, see the [ADD reference](https://docs.docker.com/engine/reference/builder/#add).

### WORKDIR

The `WORKDIR` instruction sets a working directory for other Dockerfile instructions, such as `RUN`, `CMD`, and also the working directory for running instances of the container image.

The `WORKDIR` instruction's format goes like this:

```dockerfile
WORKDIR <path to working directory>
```

#### Considerations for using WORKDIR with Windows

On Windows, if the working directory includes a backslash, it must be escaped.

```dockerfile
WORKDIR c:\\windows
```

**Examples**

```dockerfile
WORKDIR c:\\Apache24\\bin
```

For detailed information on the `WORKDIR` instruction, see the [WORKDIR reference](https://docs.docker.com/engine/reference/builder/#workdir).

### CMD

The `CMD` instruction sets the default command to be run when deploying an instance of the container image. For instance, if the container will be hosting an NGINX web server, the `CMD` might include instructions to start the web server with a command like `nginx.exe`. If multiple `CMD` instructions are specified in a Dockerfile, only the last is evaluated.

The `CMD` instruction's format goes like this:

```dockerfile
# exec form

CMD ["<executable", "<param>"]

# shell form

CMD <command>
```

#### Considerations for using CMD with Windows

On Windows, file paths specified in the `CMD` instruction must use forward slashes or have escaped backslashes `\\`. The following are valid `CMD` instructions:

```dockerfile
# exec form

CMD ["c:\\Apache24\\bin\\httpd.exe", "-w"]

# shell form

CMD c:\\Apache24\\bin\\httpd.exe -w
```

However, the following format without the proper slashes will not work:

```dockerfile
CMD c:\Apache24\bin\httpd.exe -w
```

For more detailed information about the `CMD` instruction, see the [CMD reference](https://docs.docker.com/engine/reference/builder/#cmd).

## Escape character

In many cases a Dockerfile instruction will need to span multiple lines. To do this, you can use an escape character. The default Dockerfile escape character is a backslash `\`. However, because the backslash is also a file path separator in Windows, using it to span multiple lines can cause problems. To get around this, you can use a parser directive to change the default escape character. For more information about parser directives, see [Parser directives](https://docs.docker.com/engine/reference/builder/#parser-directives).

The following example shows a single RUN instruction that spans multiple lines using the default escape character:

<<<<<<< HEAD
```dockerfile
FROM microsoft/windowsservercore
=======
```
FROM mcr.microsoft.com/windows/servercore:ltsc2019
>>>>>>> 42453b15

RUN powershell.exe -Command \
    $ErrorActionPreference = 'Stop'; \
    wget https://www.python.org/ftp/python/3.5.1/python-3.5.1.exe -OutFile c:\python-3.5.1.exe ; \
    Start-Process c:\python-3.5.1.exe -ArgumentList '/quiet InstallAllUsers=1 PrependPath=1' -Wait ; \
    Remove-Item c:\python-3.5.1.exe -Force
```

To modify the escape character, place an escape parser directive on the very first line of the Dockerfile. This can be seen in the following example.

>[!NOTE]
>Only two values can be used as escape characters: `\` and `` ` ``.

```dockerfile
# escape=`

FROM mcr.microsoft.com/windows/servercore:ltsc2019

RUN powershell.exe -Command `
    $ErrorActionPreference = 'Stop'; `
    wget https://www.python.org/ftp/python/3.5.1/python-3.5.1.exe -OutFile c:\python-3.5.1.exe ; `
    Start-Process c:\python-3.5.1.exe -ArgumentList '/quiet InstallAllUsers=1 PrependPath=1' -Wait ; `
    Remove-Item c:\python-3.5.1.exe -Force
```

For more information about the escape parser directive, see [Escape parser directive](https://docs.docker.com/engine/reference/builder/#escape).

## PowerShell in Dockerfile

### PowerShell cmdlets

PowerShell cmdlets can be run in a Dockerfile with the `RUN` operation.

<<<<<<< HEAD
```dockerfile
FROM microsoft/windowsservercore
=======
```
FROM mcr.microsoft.com/windows/servercore:ltsc2019
>>>>>>> 42453b15

RUN powershell -command Expand-Archive -Path c:\apache.zip -DestinationPath c:\
```

### REST calls

PowerShell's `Invoke-WebRequest` cmdlet can be useful when gathering information or files from a web service. For instance, if you build an image that includes Python, you can set `$ProgressPreference` to `SilentlyContinue` to achieve faster downloads, as shown in the following example.

<<<<<<< HEAD
```dockerfile
FROM microsoft/windowsservercore
=======
```
FROM mcr.microsoft.com/windows/servercore:ltsc2019
>>>>>>> 42453b15

RUN powershell.exe -Command \
  $ErrorActionPreference = 'Stop'; \
  $ProgressPreference = 'SilentlyContinue'; \
  Invoke-WebRequest https://www.python.org/ftp/python/3.5.1/python-3.5.1.exe -OutFile c:\python-3.5.1.exe ; \
  Start-Process c:\python-3.5.1.exe -ArgumentList '/quiet InstallAllUsers=1 PrependPath=1' -Wait ; \
  Remove-Item c:\python-3.5.1.exe -Force
```

>[!NOTE]
>`Invoke-WebRequest` also works in Nano Server.

Another option for using PowerShell to download files during the image creation process is to use the .NET WebClient library. This can increase download performance. The following example downloads the Python software, using the WebClient library.

<<<<<<< HEAD
```dockerfile
FROM microsoft/windowsservercore
=======
```
FROM mcr.microsoft.com/windows/servercore:ltsc2019
>>>>>>> 42453b15

RUN powershell.exe -Command \
  $ErrorActionPreference = 'Stop'; \
  (New-Object System.Net.WebClient).DownloadFile('https://www.python.org/ftp/python/3.5.1/python-3.5.1.exe','c:\python-3.5.1.exe') ; \
  Start-Process c:\python-3.5.1.exe -ArgumentList '/quiet InstallAllUsers=1 PrependPath=1' -Wait ; \
  Remove-Item c:\python-3.5.1.exe -Force
```

>[!NOTE]
>Nano Server does not currently support WebClient.

### PowerShell scripts

In some cases, it may be helpful to copy a script into the containers you use during the image creation process, then run the script from within the container.

>[!NOTE]
>This will limit any image layer caching and decrease the Dockerfile's readability.

This example copies a script from the build machine into the container using the `ADD` instruction. This script is then run using the RUN instruction.

<<<<<<< HEAD
```dockerfile
FROM microsoft/windowsservercore
=======
```
FROM mcr.microsoft.com/windows/servercore:ltsc2019
>>>>>>> 42453b15
ADD script.ps1 /windows/temp/script.ps1
RUN powershell.exe -executionpolicy bypass c:\windows\temp\script.ps1
```

## Docker build

Once a Dockerfile has been created and saved to disk, you can run `docker build` to create the new image. The `docker build` command takes several optional parameters and a path to the Dockerfile. For complete documentation on Docker Build, including a list of all build options, see the [build reference](https://docs.docker.com/engine/reference/commandline/build/#build).

The format of the `docker build` command goes like this:

```dockerfile
docker build [OPTIONS] PATH
```

For example, the following command will create an image named "iis."

```dockerfile
docker build -t iis .
```

When the build process has been initiated, the output will indicate status and return any thrown errors.

```dockerfile
C:\> docker build -t iis .

Sending build context to Docker daemon 2.048 kB
Step 1 : FROM mcr.microsoft.com/windows/servercore:ltsc2019
 ---> 6801d964fda5

Step 2 : RUN dism /online /enable-feature /all /featurename:iis-webserver /NoRestart
 ---> Running in ae8759fb47db

Deployment Image Servicing and Management tool
Version: 10.0.10586.0

Image Version: 10.0.10586.0

Enabling feature(s)
The operation completed successfully.

 ---> 4cd675d35444
Removing intermediate container ae8759fb47db

Step 3 : RUN echo "Hello World - Dockerfile" > c:\inetpub\wwwroot\index.html
 ---> Running in 9a26b8bcaa3a
 ---> e2aafdfbe392
Removing intermediate container 9a26b8bcaa3a

Successfully built e2aafdfbe392
```

The result is a new container image, which in this example is named "iis."

```dockerfile
docker images

REPOSITORY          TAG                 IMAGE ID            CREATED              VIRTUAL SIZE
iis                 latest              e2aafdfbe392        About a minute ago   207.8 MB
windowsservercore   latest              6801d964fda5        4 months ago         0 B
```

## Further reading and references

- [Optimize Dockerfiles and Docker build for Windows](optimize-windows-dockerfile.md)
- [Dockerfile reference](https://docs.docker.com/engine/reference/builder/)<|MERGE_RESOLUTION|>--- conflicted
+++ resolved
@@ -73,14 +73,9 @@
 
 Here's an example of the FROM command:
 
-<<<<<<< HEAD
-```dockerfile
-FROM microsoft/windowsservercore
-=======
 To download the ltsc2019 version windows server core from the Microsoft Container Registry (MCR):
 ```
 FROM mcr.microsoft.com/windows/servercore:ltsc2019
->>>>>>> 42453b15
 ```
 
 For more detailed information, see the [FROM reference](https://docs.docker.com/engine/reference/builder/#from).
@@ -105,13 +100,8 @@
 
 Here's an example of the exec form:
 
-<<<<<<< HEAD
-```dockerfile
-FROM microsoft/windowsservercore
-=======
-```
-FROM mcr.microsoft.com/windows/servercore:ltsc2019
->>>>>>> 42453b15
+```
+FROM mcr.microsoft.com/windows/servercore:ltsc2019
 
 RUN ["powershell", "New-Item", "c:/test"]
 ```
@@ -127,13 +117,8 @@
 
 To contrast, the following example runs the same operation in shell form:
 
-<<<<<<< HEAD
-```dockerfile
-FROM microsoft/windowsservercore
-=======
-```
-FROM mcr.microsoft.com/windows/servercore:ltsc2019
->>>>>>> 42453b15
+```
+FROM mcr.microsoft.com/windows/servercore:ltsc2019
 
 RUN powershell New-Item c:\test
 ```
@@ -345,13 +330,8 @@
 
 The following example shows a single RUN instruction that spans multiple lines using the default escape character:
 
-<<<<<<< HEAD
-```dockerfile
-FROM microsoft/windowsservercore
-=======
-```
-FROM mcr.microsoft.com/windows/servercore:ltsc2019
->>>>>>> 42453b15
+```
+FROM mcr.microsoft.com/windows/servercore:ltsc2019
 
 RUN powershell.exe -Command \
     $ErrorActionPreference = 'Stop'; \
@@ -385,13 +365,8 @@
 
 PowerShell cmdlets can be run in a Dockerfile with the `RUN` operation.
 
-<<<<<<< HEAD
-```dockerfile
-FROM microsoft/windowsservercore
-=======
-```
-FROM mcr.microsoft.com/windows/servercore:ltsc2019
->>>>>>> 42453b15
+```
+FROM mcr.microsoft.com/windows/servercore:ltsc2019
 
 RUN powershell -command Expand-Archive -Path c:\apache.zip -DestinationPath c:\
 ```
@@ -400,13 +375,8 @@
 
 PowerShell's `Invoke-WebRequest` cmdlet can be useful when gathering information or files from a web service. For instance, if you build an image that includes Python, you can set `$ProgressPreference` to `SilentlyContinue` to achieve faster downloads, as shown in the following example.
 
-<<<<<<< HEAD
-```dockerfile
-FROM microsoft/windowsservercore
-=======
-```
-FROM mcr.microsoft.com/windows/servercore:ltsc2019
->>>>>>> 42453b15
+```
+FROM mcr.microsoft.com/windows/servercore:ltsc2019
 
 RUN powershell.exe -Command \
   $ErrorActionPreference = 'Stop'; \
@@ -421,13 +391,8 @@
 
 Another option for using PowerShell to download files during the image creation process is to use the .NET WebClient library. This can increase download performance. The following example downloads the Python software, using the WebClient library.
 
-<<<<<<< HEAD
-```dockerfile
-FROM microsoft/windowsservercore
-=======
-```
-FROM mcr.microsoft.com/windows/servercore:ltsc2019
->>>>>>> 42453b15
+```
+FROM mcr.microsoft.com/windows/servercore:ltsc2019
 
 RUN powershell.exe -Command \
   $ErrorActionPreference = 'Stop'; \
@@ -448,13 +413,8 @@
 
 This example copies a script from the build machine into the container using the `ADD` instruction. This script is then run using the RUN instruction.
 
-<<<<<<< HEAD
-```dockerfile
-FROM microsoft/windowsservercore
-=======
-```
-FROM mcr.microsoft.com/windows/servercore:ltsc2019
->>>>>>> 42453b15
+```
+FROM mcr.microsoft.com/windows/servercore:ltsc2019
 ADD script.ps1 /windows/temp/script.ps1
 RUN powershell.exe -executionpolicy bypass c:\windows\temp\script.ps1
 ```
