---
title: Deploy Windows Containers on Nano Server
description: Deploy Windows Containers on Nano Server
keywords: docker, containers
author: neilpeterson
manager: timlt
ms.date: 09/26/2016
ms.topic: article
ms.prod: windows-containers
ms.service: windows-containers
ms.assetid: b82acdf9-042d-4b5c-8b67-1a8013fa1435
---

# Container host deployment - Nano Server

**This is preliminary content and subject to change.** 

This document will step through a very basic Nano Server deployment with the Windows container feature. This is an advanced topic and assumes a general understanding of Windows and Windows containers. For an introduction to Windows containers, see [Windows Containers Quick Start](../quick_start/quick_start.md).

## Prepare Nano Server

The following section will detail the deployment of a very basic Nano Server configuration. For a more through explanation of deployment and configuration options for Nano Server, see [Getting Started with Nano Server] (https://technet.microsoft.com/en-us/library/mt126167.aspx).

### Create Nano Server VM

First download the Nano Server evaluation VHD from [this location](https://msdn.microsoft.com/en-us/virtualization/windowscontainers/nano_eula). Create a virtual machine from this VHD, start the virtual machine, and connect to it using the Hyper-V connect option, or equivalent based on the virtualization platform being used.

### Create Remote PowerShell Session

Because Nano Server does not have interactive log on capabilities, all management will be completed from a remote system using PowerShell.

Add the Nano Server system to trusted hosts of the remote system. Replace the IP Address with the IP Address of the Nano Server.

```none
Set-Item WSMan:\localhost\Client\TrustedHosts 192.168.1.50 -Force
```

Create the remote PowerShell session.

```none
Enter-PSSession -ComputerName 192.168.1.50 -Credential ~\Administrator
```

When these steps have been completed, you will be in remote PowerShell session with the Nano Server system. The remainder of this document, unless noted otherwise, will take place from the remote session.


## Install Container Feature

The Nano Server package management provider allows roles and features to be installed on Nano Server. Install the provider using this command.

```none
Install-PackageProvider NanoServerPackage
```

After the package provide has been installed, install the container feature.

```none
Install-NanoServerPackage -Name Microsoft-NanoServer-Containers-Package
```

The Nano Server host will need to be re-booted after the container features has been installed. 

```none
Restart-Computer
```

Once it is back up, re-establish the remote PowerShell connection.

## Install Docker

The Docker Engine is required in order to work with Windows containers. Install the Docker Engine using these steps.

First, ensure that the Nano Server firewall has been configured for SMB. This can be completed by running this command on the Nano Server host.

```none
Set-NetFirewallRule -Name FPS-SMB-In-TCP -Enabled True
```

Create a folder on the Nano Server host for the Docker executables.

```none
New-Item -Type Directory -Path $env:ProgramFiles'\docker\'
```

Download the Docker Engine and client and copy these into 'C:\Program Files\docker\' of the container host. 

> Nano Server does not currently support `Invoke-WebRequest`. the download will need to be completed on a remote system, and the files copied to the Nano Server host.

```none
Invoke-WebRequest "https://download.docker.com/components/engine/windows-server/cs-1.12/docker.zip" -OutFile .\docker-1.12.0.zip -UseBasicParsing
```

Extract the downloaded package. Once completed you will have a directory containing both **dockerd.exe** and **docker.exe**. Copy both of these to the **C:\Program Files\docker\** folder in the Nano Server container host. 

```none
Expand-Archive .\docker.zip
```

Add the Docker directory to the system path on the Nano Server.

> Make sure to switch back to the remote Nano Server session.

```none
# For quick use, does not require shell to be restarted.
$env:path += “;C:\program files\docker”

# For persistent use, will apply even after a reboot.
setx PATH $env:path /M
```

Install Docker as a Windows service.

```none
dockerd --register-service
```

Start the Docker service.

```none
Start-Service Docker
```

## Install Base Container Images

Base OS images are used as the base to any Windows Server or Hyper-V container. Base OS images are available with both Windows Server Core and Nano Server as the underlying operating system and can be installed using `docker pull`. For detailed information on Docker container images, see [Build your own images on docker.com](https://docs.docker.com/engine/tutorials/dockerimages/).

To download and install the Windows Server and Nano Server base image, run the following commands.

```none
docker pull microsoft/nanoserver
```

<<<<<<< HEAD
At this time, only the Nano Server base image is compatible with a Nano Server container host.
=======
```none
docker pull microsoft/windowsservercore
```
>>>>>>> 5a24e033

> Please read the Windows Containers OS Image EULA which can be found here – [EULA](../Images_EULA.md).

## Manage Docker on Nano Server

For the best experience, and as a best practice, manage Docker on Nano Server from a remote system. In order to do so, the following items need to be completed.

### Prepare Container Host

Create a firewall rule on the container host for the Docker connection. This will be port `2375` for an unsecure connection, or port `2376` for a secure connection.

```none
netsh advfirewall firewall add rule name="Docker daemon " dir=in action=allow protocol=TCP localport=2375
```

Configure the Docker Engine to accept incoming connection over TCP.

First create a `daemon.json` file at `c:\ProgramData\docker\config\daemon.json` on the Nano Server host.

```none
new-item -Type File c:\ProgramData\docker\config\daemon.json
```

Next, run the following command to add connection configuration to the `daemon.json` file. This configures the Docker Engine to accept incoming connections over TCP port 2375. This is an unsecure connection and is not advised, but can be used for isolated testing. For more information on securing this connection, see [Protect the Docker Daemon on Docker.com](https://docs.docker.com/engine/security/https/).

```none
Add-Content 'c:\programdata\docker\config\daemon.json' '{ "hosts": ["tcp://0.0.0.0:2375", "npipe://"] }'
```

Restart the Docker service.

```none
Restart-Service docker
```

### Prepare Remote Client

On the remote system where you will be working, download the Docker client.

```none
Invoke-WebRequest "https://download.docker.com/components/engine/windows-server/cs-1.12/docker.zip" -OutFile "$env:TEMP\docker.zip" -UseBasicParsing
```

Extract the compressed package.

```none
Expand-Archive -Path "$env:TEMP\docker.zip" -DestinationPath $env:ProgramFiles
```

Run the following two commands to add the Docker directory to the system path.

```none
# For quick use, does not require shell to be restarted.
$env:path += ";c:\program files\docker"

# For persistent use, will apply even after a reboot. 
[Environment]::SetEnvironmentVariable("Path", $env:Path + ";C:\Program Files\Docker", [EnvironmentVariableTarget]::Machine)
```

Once completed the remote Docker host can be accessed with the `docker -H` parameter.

```none
docker -H tcp://<IPADDRESS>:2375 run -it microsoft/nanoserver cmd
```

An environmental variable `DOCKER_HOST` can be created which will remove the `-H` parameter requirement. The following PowerShell command can be used for this.

```none
$env:DOCKER_HOST = "tcp://<ipaddress of server>:2375"
```

With this variable set, the command would now look like this.

```none
docker run -it microsoft/nanoserver cmd
```

## Hyper-V Container Host

In order to deploy Hyper-V containers, the Hyper-V role will be required on the container host. For more information on Hyper-V containers, see [Hyper-V Containers](../management/hyperv_container.md).

If the Windows container host is itself a Hyper-V virtual machine, nested virtualization will need to be enabled. For more information on nested virtualization, see [Nested Virtualization](https://msdn.microsoft.com/en-us/virtualization/hyperv_on_windows/user_guide/nesting).


Install the Hyper-V role on the Nano Server container host.

```none
Install-NanoServerPackage Microsoft-NanoServer-Compute-Package
```

The Nano Server host will need to be re-booted after the Hyper-V role has been installed.

```none
Restart-Computer
```<|MERGE_RESOLUTION|>--- conflicted
+++ resolved
@@ -130,13 +130,9 @@
 docker pull microsoft/nanoserver
 ```
 
-<<<<<<< HEAD
-At this time, only the Nano Server base image is compatible with a Nano Server container host.
-=======
 ```none
 docker pull microsoft/windowsservercore
 ```
->>>>>>> 5a24e033
 
 > Please read the Windows Containers OS Image EULA which can be found here – [EULA](../Images_EULA.md).
 
