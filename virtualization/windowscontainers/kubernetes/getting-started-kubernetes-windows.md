--- conflicted
+++ resolved
@@ -106,8 +106,7 @@
   - `kubelet.exe`
   - `kube-proxy.exe`
 
-<<<<<<< HEAD
-You can download these from the links in the `CHANGELOG.md` file of the latest 1.9 release. As of this writing, that is [1.9.0-beta.1](https://github.com/kubernetes/kubernetes/releases/tag/v1.9.0-beta.1), and the Windows binaries are [here](https://dl.k8s.io/v1.9.0-beta.1/kubernetes-node-windows-amd64.tar.gz). Use a tool like [7-Zip](http://www.7-zip.org/) to extract the archive and place the binaries in `C:\k\`.
+You can download these from the links in the `CHANGELOG.md` file of the latest 1.9 release. As of this writing, that is [1.9.1](https://github.com/kubernetes/kubernetes/releases/tag/v1.9.1), and the Windows binaries are [here](https://storage.googleapis.com/kubernetes-release/release/v1.9.1/kubernetes-node-windows-amd64.tar.gz). Use a tool like [7-Zip](http://www.7-zip.org/) to extract the archive and place the binaries in `C:\k\`.
 
 In order to make kubectl command available outside of `C:\k\` directory, modify PATH environment variable:
 ```powershell
@@ -120,9 +119,6 @@
 
 > [!Warning]  
 > As of this writing, `kube-proxy.exe` requires a pending Kubernetes [pull request](https://github.com/kubernetes/kubernetes/pull/56529) to work properly. You may need to [build the binaries manually](./compiling-kubernetes-binaries.md) to work around this.
-=======
-You can download these from the links in the `CHANGELOG.md` file of the latest 1.9 release. As of this writing, that is [1.9.1](https://github.com/kubernetes/kubernetes/releases/tag/v1.9.1), and the Windows binaries are [here](https://storage.googleapis.com/kubernetes-release/release/v1.9.1/kubernetes-node-windows-amd64.tar.gz). Use a tool like [7-Zip](http://www.7-zip.org/) to extract the archive and place the binaries in `C:\k\`.
->>>>>>> 4aba9276
 
 
 ### Joining the Cluster ###
@@ -193,4 +189,4 @@
   - `curl` the *service name* with the Kubernetes [default DNS suffix](https://kubernetes.io/docs/concepts/services-networking/dns-pod-service/#services), demonstrating DNS functionality.
 
 > [!Warning]  
-> Windows nodes will not be able to access the service IP. This is a [known limitation](./common-problems.md#my-windows-node-cannot-access-my-services-using-the-service-ip).
+> Windows nodes will not be able to access the service IP. This is a [known limitation](./common-problems.md#my-windows-node-cannot-access-my-services-using-the-service-ip).