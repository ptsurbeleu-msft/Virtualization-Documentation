ms.ContentId: a7b0cbb8-05d4-4f43-b5e1-7f3d8d83cce1
title: Container Feature Deployment

<<<<<<< HEAD
# Windows Container Host Deployment and Configuration.

The Windows Container feature is only available in Windows Server 2016. The container role can be installed on Windows Server 2016, Windows Server 2016 Core and Nano Server. The Windows Container feature includes support for two different types of container, Windows Server Containers and Hyper-V Containers. This document will detail supported configurations and deployment steps. 

# Host and OS Image 

OS Images form the base of any Windows Container and are available as both Windows Server Core and Nano Server. At the Technical Preview Release 4, the following OS Image / Host Configurations are avlaiable. 
=======
# Windows Container Deployment

The Windows Container feature is only available in Windows Server 2016. The container feature can be installed on Windows Server 2016, Windows Server 2016 Core and Nano Server. The Container feature includes support for two different types of containers, Windows Server Containers and Hyper-V Containers, both of which have slightly different configuation requirements. This document will detail configuration requirements, deployment, and configuration of the Windows Containers feature. Topics include:

## Host and Image Support
 
 The Windows Server Technical Preview 4 supports the following Host and Base OS configurations. 
>>>>>>> dc8d9080

<center>
<table border="1" style="background-color:FFFFCC;border-collapse:collapse;border:1px solid FFCC00;color:000000;width:80%" cellpadding="15" cellspacing="3">
<tr valign="top">
<td><center>**Host Operating System**</center></td>
<td><center>**Windows Server Container**</center></td>
<td><center>**Hyper-V Contianer**</center></td>
<tr>
<tr valign="top">
<td><center>Windows Server 2016</center></td>
<td><center>Core OS Image</center></td>
<td><center>Nano OS Image</center></td>
<tr>
<tr valign="top">
<td><center>Windows Server 2016 Core</center></td>
<td><center>Core OS Image</center></td>
<td><center> Nano OS Image</center></td>
<tr>
<tr valign="top">
<td><center>Windows Server 2016 Nano</center></td>
<td><center> Nano OS Image</center></td>
<td><center>Nano OS Image</center></td>
<tr>
</table>
</center>

## Install the Container Role

<<<<<<< HEAD
The container role can be installed using Windows Server Manage (Full server only) or PowerShell (Full and Core), and using a nano package on Nano Server.  
=======
The container role can be installed using Windows Server Manage, PowerShell, or 
>>>>>>> dc8d9080

To install the role using PowerShell run the following command in a PowerShell session.
```powershell
Install-WindowsFeature containers
```
The system will need to be rebooted when the container role installation has completed.

Use the **Get-ContainerHost** command to verify that the container role has successfully been installed:

```powershell
PS C:\> Get-ContainerHost
Name            ContainerImageRepositoryLocation
----            --------------------------------
WIN-LJGU7HD7TEP C:\ProgramData\Microsoft\Windows\Hyper-V\Container Image Store
```
## Install OS Images

An OS image is used as the base image in any Windows Server or Hyper-V containers. The image is used to deploy a container, which can then be modified, and captured into a new container image. Base OS images have been created with both Windows Server Core and Nano Server as the underlying operating system. To install the base OS images, follow these steps:

The two Windows Container OS images have been made available in the PowerShell OneGet repository and can be downloaded and installed using PowerShell OneGet. Follow these steps to do so:

```powershell
<insert commands>
```

You can verify that the images have been installed using the **Get-ContainerImage** command.

```powershell
PS C:\> Get-ContainerImage
Name              Publisher    Version         IsOSImage
----              ---------    -------         ---------
NanoServer        CN=Microsoft 10.0.10572.1001 True
WindowsServerCore CN=Microsoft 10.0.10572.1001 True
```  
For more information on Container image management see [Windows Container Images](./manage_images.md).
 
## Create A Virtual Switch

Each container will need to be attached to a virtual switch in order to communicate over a network. This exercise demonstrates this process using a virtual switch configured with network address translation enabled. For more information on container networking see [Windows Container Networking] (<>).
Create the virtual switch using the **New-VirtualSwitch** command.

```powershell
New-VMSwitch -Name "Virtual Switch" -SwitchType NAT -NATSubnetAddress 172.16.0.0/12
<<<<<<< HEAD
```
=======
```

## Install Docker in Windows

The Docker Daemon and CLI are not shipped with Windows, and not installed with the Windows Container feature. Docker is not a requirement for working with Windows containers. If you would like to install Docker follow the instructions in this article [Docker and Windows](./docker_windows.md).


>>>>>>> dc8d9080
<|MERGE_RESOLUTION|>--- conflicted
+++ resolved
@@ -1,23 +1,14 @@
-ms.ContentId: a7b0cbb8-05d4-4f43-b5e1-7f3d8d83cce1
-title: Container Feature Deployment
-
-<<<<<<< HEAD
 # Windows Container Host Deployment and Configuration.
 
 The Windows Container feature is only available in Windows Server 2016. The container role can be installed on Windows Server 2016, Windows Server 2016 Core and Nano Server. The Windows Container feature includes support for two different types of container, Windows Server Containers and Hyper-V Containers. This document will detail supported configurations and deployment steps. 
 
-# Host and OS Image 
-
-OS Images form the base of any Windows Container and are available as both Windows Server Core and Nano Server. At the Technical Preview Release 4, the following OS Image / Host Configurations are avlaiable. 
-=======
-# Windows Container Deployment
+## Windows Container Deployment
 
 The Windows Container feature is only available in Windows Server 2016. The container feature can be installed on Windows Server 2016, Windows Server 2016 Core and Nano Server. The Container feature includes support for two different types of containers, Windows Server Containers and Hyper-V Containers, both of which have slightly different configuation requirements. This document will detail configuration requirements, deployment, and configuration of the Windows Containers feature. Topics include:
 
-## Host and Image Support
+### Host and Image Support
  
  The Windows Server Technical Preview 4 supports the following Host and Base OS configurations. 
->>>>>>> dc8d9080
 
 <center>
 <table border="1" style="background-color:FFFFCC;border-collapse:collapse;border:1px solid FFCC00;color:000000;width:80%" cellpadding="15" cellspacing="3">
@@ -44,13 +35,9 @@
 </table>
 </center>
 
-## Install the Container Role
+### Install the Container Role
 
-<<<<<<< HEAD
 The container role can be installed using Windows Server Manage (Full server only) or PowerShell (Full and Core), and using a nano package on Nano Server.  
-=======
-The container role can be installed using Windows Server Manage, PowerShell, or 
->>>>>>> dc8d9080
 
 To install the role using PowerShell run the following command in a PowerShell session.
 ```powershell
@@ -66,14 +53,19 @@
 ----            --------------------------------
 WIN-LJGU7HD7TEP C:\ProgramData\Microsoft\Windows\Hyper-V\Container Image Store
 ```
-## Install OS Images
+### Install OS Images
 
-An OS image is used as the base image in any Windows Server or Hyper-V containers. The image is used to deploy a container, which can then be modified, and captured into a new container image. Base OS images have been created with both Windows Server Core and Nano Server as the underlying operating system. To install the base OS images, follow these steps:
+An OS image is used as the base to any Windows Server or Hyper-V containers. The image is used to deploy a container, which can then be modified, and captured into a new container image. OS images have been created with both Windows Server Core and Nano Server as the underlying operating system. To install the base OS images, follow these steps:
 
-The two Windows Container OS images have been made available in the PowerShell OneGet repository and can be downloaded and installed using PowerShell OneGet. Follow these steps to do so:
+Return a list of images from PowerShell OneGet package manager:
+```powershell
+Find-ContainerImage
+```
+
+Download and install an OS image from the PowerShell OneGet package manager.
 
 ```powershell
-<insert commands>
+Install-ContainerImage -Name ImageName
 ```
 
 You can verify that the images have been installed using the **Get-ContainerImage** command.
@@ -87,21 +79,15 @@
 ```  
 For more information on Container image management see [Windows Container Images](./manage_images.md).
  
-## Create A Virtual Switch
+### Create Virtual Switch
 
 Each container will need to be attached to a virtual switch in order to communicate over a network. This exercise demonstrates this process using a virtual switch configured with network address translation enabled. For more information on container networking see [Windows Container Networking] (<>).
 Create the virtual switch using the **New-VirtualSwitch** command.
 
 ```powershell
 New-VMSwitch -Name "Virtual Switch" -SwitchType NAT -NATSubnetAddress 172.16.0.0/12
-<<<<<<< HEAD
-```
-=======
 ```
 
-## Install Docker in Windows
+### Install Docker in Windows
 
-The Docker Daemon and CLI are not shipped with Windows, and not installed with the Windows Container feature. Docker is not a requirement for working with Windows containers. If you would like to install Docker follow the instructions in this article [Docker and Windows](./docker_windows.md).
-
-
->>>>>>> dc8d9080
+The Docker Daemon and CLI are not shipped with Windows, and not installed with the Windows Container feature. Docker is not a requirement for working with Windows containers. If you would like to install Docker follow the instructions in this article [Docker and Windows](./docker_windows.md).