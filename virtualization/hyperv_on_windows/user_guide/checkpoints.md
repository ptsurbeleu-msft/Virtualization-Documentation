ms.ContentId: 8D89E9D8-2501-46A7-9304-2F19F37AFC85
title: Working with checkpoints

# Using checkpoints to revert virtual machines to a previous state

<<<<<<< HEAD
Checkpoints provide a fast and easy way to revert the virtual machine to a previous state. For more information about how checkpoints work, see [Checkpoints Overview](..\about\checkpoints_overview.md).
=======
Checkpoints provide a fast and easy way to revert the virtual machine to a previous state.  This is especially helpful when you are about to make a change to a virtual machine and you want to be able to roll-back to the present state if that change cause issues.

This guide will help you:
*  Make sure checkpoints are enabled
*  Decide what kind of checkpoints to use
*  Set a default type of checkpoint
*  Make checkpoints
*  Revert to a previous checkpoint
*  Consolidate, delete, rename checkpoints
>>>>>>> 8b697d49

<!-- For checkpoint management in PowerShell and more technical information, look at the developer document for checkpoints. -->

## Enable or disable checkpoints

1.	In **Hyper-V Manager**, right-click the name of the virtual machine, and click **Settings**.
2.	In the **Management** section, select **Checkpoints**.
3.	To allow checkpoints to be taken off this virtual machine, make sure Enable Checkpoints is selected -- this is the default behavior.  
To disable checkpoints, deselect the **Enable Checkpoints** check box.
4.	Click **Apply** to apply your changes. If you are done, click **OK** to close the dialog box.


## Choose standard or production checkpoints

There are two types of checkpoints:
*  **Production checkpoints** -- Used mainly on servers in production environments as a form of backup.
*  **Standard checkpoints** -- Used in development or testing environments to allow rollback if a change fails. 

Both types of checkpoints restore a virtual machine to a previous state.

Production checkpoints create an application-consistent checkpoint of a virtual machine.  That means the saved virtual machine will resume with no application state.  

Standard checkpoints (formerly known as snapshots) capture the exact memory state of your virtual machine.  That means the virtual machine will restore with **exactly** the same state in which the checkpoint was taken down to the exact application state.  
Standard checkpoints may contain information about client connections, transactions, and the external network state. This information may not be valid when the checkpoint is applied.  Additionally, if a checkpoint is taken during an application crash, restoring that checkpoint will be in the middle of that crash.

Applying a production checkpoint involves booting the guest operating system from an offline state. This means that no application state or security information is captured as part of the checkpoint process. 

The following table shows when to use production checkpoints or standard checkpoints, depending on the state of the virtual machine.

|   **Virtual Machine State** | **Production Checkpoint** |  **Standard Checkpoint** |
|:-----|:-----|:-----|
|**Running with Integration Services**| Yes | Yes 
|**Running without Integration Services** | No | Yes 
|**Offline - no saved state**| Yes | Yes 
|**Offline - with saved state**| No | Yes 
|**Paused** | No| Yes |

<!-- This belongs in a dev doc

production checkpoints utilize the Volume Shadow Copy Service (VSS) to create an application-consistent checkpoint of a virtual machine. Standard checkpoints (formerly known as snapshots) capture the saved state of your virtual machine.

Standard checkpoints contain the memory state of a virtual machine, which may contain information about client connections, transactions, and the external network state. This information may not be valid when the checkpoint is applied. Applying a production checkpoint involves booting the guest operating system from an offline state. This means that no application state or security information is captured as part of the checkpoint process. 

## How are checkpoints stored?

Checkpoint files are stored in the following locations:

| **Default Location** | **Contents** |
|:-----|:-----|
|**C:\ProgramData\Microsoft\Windows\Hyper-V\Virtual Machines**| Default folder for the virtual machine configuration file (.vmcx) and the virtual machine runtime state file (.vmrs). 
|**C:\ProgramData\Microsoft\Windows\Hyper-V\Snapshots** | Default folder for checkpoint files. Each time a virtual machine checkpoint is created, two additional files are added—a configuration file (.VMCX) and a runtime state file (.VMRS). 
|**C:\Users\Public\Documents\Hyper-V\Virtual hard disks**| Default folder for a virtual machine hard disk file (.VHDX). Default folder for the automatic virtual hard disk files (.AVHDX) associated with a production checkpoint.  |

![](media\ProductionCheckpoints.png) 
-->

## Set a default checkpoint type

1.	In **Hyper-V Manager**, right-click the name of the virtual machine, and click **Settings**.
2.	In the **Management** section, select **Checkpoints**.
3.	Select either production checkpoints or standard checkpoints. 
If you choose production checkpoints, you can also specify whether the host should take a standard checkpoint if a production checkpoint cannot be taken. If you clear this check box and a production checkpoint cannot be taken, no checkpoint will be selected.
4.	If you want to change the location where the configuration files for the checkpoint are stored, change the path in the **Checkpoint File Location** section.
5.	Click **Apply** to apply your changes. If you are done, click **OK** to close the dialog box.

The default behavior in Windows 10 for new virtual machines is to create production checkpoints with fallback to standard checkpoints


## Create a checkpoint
To create a checkpoint
1.	In **Hyper-V Manager**, under **Virtual Machines**, select the virtual machine.
2.	Right-click the name of the virtual machine, and then click **Checkpoint**.
3.	When the process is complete, the checkpoint will appear under **Checkpoints** in the **Hyper-V Manager**. 


## Apply a checkpoint
If you want to revert your virtual machine to a previous point-in-time, you can apply an existing checkpoint.

1.	In **Hyper-V Manager**, under **Virtual Machines**, select the virtual machine.
2.	In the Checkpoints section, right-click the checkpoint that you want to use and click **Apply**.
3.	A dialog box appears with the following options: 

```	
**Create Checkpoint and Apply**: Creates a new checkpoint of the virtual machine before it applies the earlier checkpoint. 

**Apply**: Applies only the checkpoint that you have chosen. You cannot undo this action.

**Cancel**: Closes the dialog box without doing anything.
```

##Delete a checkpoint

To cleanly delete a checkpoint: 

1.	In **Hyper-V Manager**, select the virtual machine.
2.	In the **Checkpoints** section, right-click the checkpoint that you want to delete, and click Delete. You can also delete a checkpoint and all subsequent checkpoints. To do so, right-click the earliest checkpoint that you want to delete, and then click ****Delete Checkpoint** Subtree**.
3.	You might be asked to verify that you want to delete the checkpoint. Confirm that it is the correct checkpoint, and then click **Delete**. 
4.	The .avhdx and .vhdx files will merge, and when complete, the .avhdx file will be deleted from the file system. 

**Tip **
You can use Windows Powershell to delete a checkpoint by using the **Remove-VMSnapshot** cmdlet. 
 
 Checkpoints are stored as .avhdx files in the same location as the .vhdx files for the virtual machine. You should not delete the .avhdx files directly.
 

## Change where checkpoint settings and save state files are stored
If the virtual machine has no checkpoints, you can change where the checkpoint configuration and saved state files are stored.

1.	In **Hyper-V Manager**, right-click the name of the virtual machine, and click **Settings**.
	
2.	In the **Management** section, select **Checkpoints** or **Checkpoint File Location**.
	
4.	In **Checkpoint File Location**, enter the path to the folder where you would like to store the files.
	
5.	Click **Apply** to apply your changes. If you are done, click **OK** to close the dialog box.

The default location for storing checkpoint configuration files is: %systemroot%\ProgramData\Microsoft\Windows\Hyper-V\Snapshots.


<!-- This belongs in dev docs

This folder will contain the .VMRS file with the runtime and saved state data and a .VMCX configuration file, which uses the checkpoint GUID as the file name.
-->

## Rename a checkpoint
By default, the name of a checkpoint is the name of the virtual machine combined with the date and time the checkpoint was taken. This is the standard format: 

*virtual_machine_name (MM/DD/YYY –hh:mm:ss AM\PM) *

Names are limited to 100 characters or less, and the name cannot be blank. 


1.	In **Hyper-V Manager**, select the virtual machine.
2.	Right-click the checkpoint, and then select **Rename**.
3.	Enter in the new name for the checkpoint. It must be less than 100 characters, and the field cannot be empty.
4.	Click **ENTER** when you are done.
<|MERGE_RESOLUTION|>--- conflicted
+++ resolved
@@ -3,21 +3,8 @@
 
 # Using checkpoints to revert virtual machines to a previous state
 
-<<<<<<< HEAD
-Checkpoints provide a fast and easy way to revert the virtual machine to a previous state. For more information about how checkpoints work, see [Checkpoints Overview](..\about\checkpoints_overview.md).
-=======
-Checkpoints provide a fast and easy way to revert the virtual machine to a previous state.  This is especially helpful when you are about to make a change to a virtual machine and you want to be able to roll-back to the present state if that change cause issues.
+Checkpoints provide a fast and easy way to revert the virtual machine to a previous state. This is especially helpful when you are about to make a change to a virtual machine and you want to be able to roll-back to the present state if that change cause issues.
 
-This guide will help you:
-*  Make sure checkpoints are enabled
-*  Decide what kind of checkpoints to use
-*  Set a default type of checkpoint
-*  Make checkpoints
-*  Revert to a previous checkpoint
-*  Consolidate, delete, rename checkpoints
->>>>>>> 8b697d49
-
-<!-- For checkpoint management in PowerShell and more technical information, look at the developer document for checkpoints. -->
 
 ## Enable or disable checkpoints
 
