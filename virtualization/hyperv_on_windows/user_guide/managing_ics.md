--- conflicted
+++ resolved
@@ -87,12 +87,9 @@
 Running  vmicvss            Hyper-V Volume Shadow Copy Requestor
 ```
 
-<<<<<<< HEAD
 Start or stop services using [`Start-Service`](https://technet.microsoft.com/en-us/library/hh849825.aspx) or [`Stop-Service`](https://technet.microsoft.com/en-us/library/hh849790.aspx).
+
 For example, to disable PowerShell Direct you can run `Stop-Service -Name vmicvmsession`.
-=======
-Start or stop services using [`Start-Service`](https://technet.microsoft.com/en-us/library/hh849825.aspx) or [`Stop-Service`](https://technet.microsoft.com/en-us/library/hh849790.aspx). For example, to disable PowerShell Direct you can run `Stop-Service -Name vmicvmsession`.
->>>>>>> 186af0ef
 
 By default, all integration services are enabled in the guest operation system.
 
