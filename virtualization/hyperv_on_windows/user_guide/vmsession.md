--- conflicted
+++ resolved
@@ -1,15 +1,6 @@
 # Manage Windows Virtual Machines with PowerShell Direct
  
-<<<<<<< HEAD
-You can use PowerShell Direct to remotely manage a Windows 10 or Windows Server Technical Preview virtual machine from a Windows 10 or Windows Server Technical Preview Hyper-V host. PowerShell Direct allows PowerShell management inside a virtual machine regardless of the network configuration or remote management settings on either the Hyper-V host or the virtual machine. This makes it easier for Hyper-V Administrators to automate and script virtual machine management and configuration.
-
-There are many ways to run PowerShell Direct:  
-* As an interactive session -- [go to this section](vmsession.md#create-and-exit-an-interactive-powershell-session) to create and exit a PowerShell Direct session using PSSession cmdlets
-* To execute a set of commands or script -- [go to this section](vmsession.md#run-a-script-or-command-with-invoke-command) to run a script or command with the Invoke-Command cmdlet
-* As a persistent session (build 14280 and later) -- [go to this section](vmsession.md#copy-data-to-and-from-a-VM-with-New-PSSession-and-Copy-Item) to create a persistent session with the New-PSSession cmdlet, use that session it to copy a file with Copy-Item, then disconnect with Disconnect-PSSession.
-=======
 You can use PowerShell Direct to remotely manage a Windows 10 or Windows Server Technical Preview virtual machine from a Windows 10 or Windows Server Technical Preview Hyper-V host. PowerShell Direct allows PowerShell management inside a virtual machine regardless of the network configuration or remote management settings on either the Hyper-V host or the virtual machine. This makes it easier for Hyper-V Administrators to automate and script management and configuration tasks.
->>>>>>> 6a58697c
 
 **Ways to run PowerShell Direct:**  
 * As an interactive session -- [click here](vmsession.md#create-and-exit-an-interactive-powershell-session) to create and exit an interactive PowerShell session using Enter-PSSession.
