--- conflicted
+++ resolved
@@ -1,9 +1,6 @@
 ms.ContentId: 09eacb3a-bcd2-4724-9c73-6d47ec06f385
-<<<<<<< HEAD
-title: Welcome
-=======
 title: Welcome to the Hyper-V on Windows documentation
->>>>>>> 3220b874
+
 
 # Welcome to the Hyper-V on Windows documentation
 
