---
title: Make your own integration services
description: Windows 10 integration services.
keywords: windows 10, hyper-v
author: scooley
manager: timlt
ms.date: 05/02/2016
ms.topic: article
ms.prod: windows-10-hyperv
ms.service: windows-10-hyperv
ms.assetid: 1ef8f18c-3d76-4c06-87e4-11d8d4e31aea
---

# Make your own integration services

Starting in Windows 10, anyone can make a service very similar to the in-box Hyper-V integration services using a new socket-based communication channel between the Hyper-V host and the virtual machines running on it.  Using these Hyper-V sockets, services can run independently of the networking stack and all data stays on the same physical memory.

This document walks through creating a simple application built on Hyper-V sockets and how to get started using them.

[PowerShell Direct](../user_guide/vmsession.md) is an example of an application (in this case an in-box Windows service) which uses Hyper-V sockets to communicate.

**Supported Host OS**
* Windows 10 build 14290 and beyond
* Windows Server Technical Preview 4 and later
* Future releases (Server 2016 +)

**Supported Guest OS**
* Windows 10
* Windows Server Technical Preview 4 and later
* Future releases (Server 2016 +)
* Linux guests with Linux Integration Services (see [Supported Linux and FreeBSD virtual machines for Hyper-V on Windows](https://technet.microsoft.com/library/dn531030(ws.12).aspx))

**Capabilities and Limitations**  
* Supports kernel mode or user mode actions  
* Data stream only  	
* No block memory (not the best for backup/video)   

--------------

## Getting started
Right now, Hyper-V sockets are available in native code (C/C++).  

To write a simple application, you'll need:
* C compiler.  If you don't have one, checkout [Visual Studio Community](https://aka.ms/vs)
* A computer running Hyper-V and a virtual machine.  
  * Host and guest (VM) OS must be Windows 10, Windows Server Technical Preview 3, or later.
* [Windows 10 SDK](http://aka.ms/flightingSDK) installed on the Hyper-V host

**Windows SDK Details**

Links to the Windows SDK:
* [Windows 10 SDK for insiders preview](http://aka.ms/flightingSDK)
* [Windows 10 SDK](https://dev.windows.com/en-us/downloads/windows-10-sdk)

The API for Hyper-V sockets became available in Windows 10 build 14290 -- the flighting download matches the latest insider fast track flighting build.  
If you experience strange bahavior, let us know in the [TechNet forum](https://social.technet.microsoft.com/Forums/windowsserver/en-US/home "TechNet Forums").  In your post, please include:
* The unexpected behavior 
* The OS and build numbers for the host, guest, and SDK.  
  
  The SDK build number is visible in the title of the SDK installer:  
  ![](./media/flightingSDK.png)


## Register a new application
In order to use Hyper-V sockets, the application must be registered with the Hyper-V Host's registry.

By registering the service in the registry, you get:
*  WMI management for enable, disable, and listing available services
*  Permission to communicate with virtual machines directly

The following PowerShell will register a new application named "HV Socket Demo".  This must be run as administrator.  Manual instructions below.

``` PowerShell
$friendlyName = "HV Socket Demo"

# Create a new random GUID and add it to the services list then add the name as a value

$service = New-Item -Path "HKLM:\SOFTWARE\Microsoft\Windows NT\CurrentVersion\Virtualization\GuestCommunicationServices" -Name ((New-Guid).Guid)

$service.SetValue("ElementName", $friendlyName)

# Copy GUID to clipboard for later use
$service.PSChildName | clip.exe
```

** Registry location and information **  

``` 
HKEY_LOCAL_MACHINE\SOFTWARE\Microsoft\Windows NT\CurrentVersion\Virtualization\GuestCommunicationServices\
```  
In this registry location, you'll see several GUIDs.  Those are our in-box services.

Information in the registry per service:
* `Service GUID`   
    * `ElementName (REG_SZ)` -- this is the service's friendly name

To register your own service, create a new registry key using your own GUID and friendly name.

The friendly name will be associated with your new application.  It will appear in performance counters and other places where a GUID isn't appropriate.

The registry entry will look like this:
```
HKEY_LOCAL_MACHINE\SOFTWARE\Microsoft\Windows NT\CurrentVersion\Virtualization\GuestCommunicationServices\
    999E53D4-3D5C-4C3E-8779-BED06EC056E1\
	    ElementName	REG_SZ	VM Session Service
    YourGUID\
	    ElementName	REG_SZ	Your Service Friendly Name
```

> ** Tip: **  To generate a GUID in PowerShell and copy it to the clipboard, run:  
``` PowerShell
(New-Guid).Guid | clip.exe
```

## Creating a Hyper-V socket

In the most basic case, defining a socket requires an address family, connection type, and protocol.

Here is a simple [socket definition](
https://msdn.microsoft.com/en-us/library/windows/desktop/ms740506(v=vs.85).aspx
)

``` C
SOCKET WSAAPI socket(
  _In_ int af,
  _In_ int type,
  _In_ int protocol
);
``` 

For a Hyper-V socket:
* Address family - `AF_HYPERV`
* type - `SOCK_STREAM`
* protocol - `HV_PROTOCOL_RAW`


Here is an example declaration/instantiation:  
``` C
SOCKET sock = socket(AF_HYPERV, SOCK_STREAM, HV_PROTOCOL_RAW);
```


## Binding to a Hyper-V socket

Bind associates a socket with connection information.

The function definition is copied below for convinience, read more about bind [here](https://msdn.microsoft.com/en-us/library/windows/desktop/ms737550.aspx).

``` C
int bind(
  _In_ SOCKET                s,
  _In_ const struct sockaddr *name,
  _In_ int                   namelen
);
```

In contrast to the socket address (sockaddr) for a standard Internet Protocol address family (`AF_INET`) which consists of the host machine's IP address and a port number on that host, the socket address for `AF_HYPERV` uses the virtual machine's ID and the application ID defined above to establish a connection. 

Since Hyper-V sockets do not depend on a networking stack, TCP/IP, DNS, etc. the socket endpoint needed a non-IP, not hostname, format that still unambiguously describes the connection.

Here is the definition for a Hyper-V socket's socket address:

``` C
struct SOCKADDR_HV
{
     ADDRESS_FAMILY Family;
     USHORT Reserved;
     GUID VmId;
     GUID ServiceId;
};
```

In lieu of an IP or hostname, AF_HYPERV endpoints rely heavily on two GUIDs:  
* VM ID – this is the unique ID assigned per VM.  A VM’s ID can be found using the following PowerShell snippet.  
  ```PowerShell
  (Get-VM -Name $VMName).Id
  ```
* Service ID – GUID, [described above](#RegisterANewApplication), with which the application is registered in the Hyper-V host registry.

There is also a set of VMID wildcards available when a connection isn't to a specific virtual machine.
 
### VMID Wildcards

| Name | GUID | Description |
|:-----|:-----|:-----|
| HV_GUID_ZERO | 00000000-0000-0000-0000-000000000000 | Listeners should bind to this VmId to accept connection from all partitions. |
| HV_GUID_WILDCARD | 00000000-0000-0000-0000-000000000000 | Listeners should bind to this VmId to accept connection from all partitions. |
| HV_GUID_BROADCAST | FFFFFFFF-FFFF-FFFF-FFFF-FFFFFFFFFFFF | |  
| HV_GUID_CHILDREN | 90db8b89-0d35-4f79-8ce9-49ea0ac8b7cd | Wildcard address for children. Listeners should bind to this VmId to accept connection from its children. |
| HV_GUID_LOOPBACK | e0e16197-dd56-4a10-9195-5ee7a155a838 | Loopback address. Using this VmId connects to the same partition as the connector. |
| HV_GUID_PARENT | a42e7cda-d03f-480c-9cc2-a4de20abb878 | Parent address. Using this VmId connects to the parent partition of the connector.* |


***HV_GUID_PARENT**  
The parent of a virtual machine is its host.  The parent of a container is the container's host.  
Connecting from a container running in a virtual machine will connect to the VM hosting the container.  
Listening on this VmId accepts connection from:  
(Inside containers): Container host.  
(Inside VM: Container host/ no container): VM host.  
(Not inside VM: Container host/ no container): Not supported.

## Supported socket commands

<<<<<<< HEAD
Socket() 
=======
Socket()  
>>>>>>> 0fea3232
Bind()  
Connect()  
Send()  
Listen()  
Accept()  

[Complete WinSock API](https://msdn.microsoft.com/en-us/library/windows/desktop/ms741394.aspx)

## Work in progress
Graceful disconnect
select<|MERGE_RESOLUTION|>--- conflicted
+++ resolved
@@ -201,11 +201,7 @@
 
 ## Supported socket commands
 
-<<<<<<< HEAD
-Socket() 
-=======
 Socket()  
->>>>>>> 0fea3232
 Bind()  
 Connect()  
 Send()  
