<<<<<<< HEAD
# Make a custom integration service
=======
# Make your own integration services
>>>>>>> 58071643

Starting in Windows 10, anyone can make a service very similar to the in-box Hyper-V integration services using a new socket-based communication channel between the Hyper-V host and the virtual machines running on it.  Using these Hyper-V sockets, services can run independently of the networking stack and all data stays on the same physical memory.

This document walks through creating a simple application built on Hyper-V sockets and how to get started using them.

[PowerShell Direct](../user_guide/vmsession.md) is an example of an application (in this case an in-box Windows service) which uses Hyper-V sockets to communicate.

**Supported Host OS**
* Windows 10
* Windows Server Technical Preview 3
* Future releases (Server 2016 +)

**Supported Guest OS**
* Windows 10
* Windows Server Technical Preview 3
* Future releases (Server 2016 +)

**Capabilities and Limitations**  
* Supports kernel mode or user mode actions  
* Data stream only  	
* No block memory (not the best for backup/video)   

--------------

## Getting started
Right now, Hyper-V sockets are available in native code (C/C++).  

To write a simple application, you'll need:
* C compiler.  If you don't have one, checkout [Visual Studio Code](https://aka.ms/vs)
* A computer running Hyper-V with and a virtual machine.  
  * Host and guest (VM) OS must be Windows 10, Windows Server Technical Preview 3, or later.
* Windows SDK -- here's a link to the [Win10 SDK](https://dev.windows.com/en-us/downloads/windows-10-sdk) which includes `hvsocket.h`.

## Register a new application
In order to use Hyper-V sockets, the application must be registered with the Hyper-V Host's registry.

By registering the service in the registry, you get:
*  WMI management for enable, disable, and listing available services
*  Permission to communicate with virtual machines directly

The following PowerShell will register a new application named "HV Socket Demo".  This must be run as administrator.  Manual instructions below.

``` PowerShell
$friendlyName = "HV Socket Demo"

# Create a new random GUID and add it to the services list then add the name as a value

$service = New-Item -Path "HKLM:\SOFTWARE\Microsoft\Windows NT\CurrentVersion\Virtualization\GuestCommunicationServices" -Name ([System.Guid]::NewGuid().ToString())

$service.SetValue("ElementName", $friendlyName)

# Copy GUID to clipboard for later use
$service.PSChildName | clip.exe
```

** Registry location and information **  

``` 
HKEY_LOCAL_MACHINE\SOFTWARE\Microsoft\Windows NT\CurrentVersion\Virtualization\GuestCommunicationServices\
```  
In this registry location, you'll see several GUIDS.  Those are our in-box services.

Information in the registry per service:
* `Service GUID`   
    * `ElementName (REG_SZ)` -- this is the service's friendly name

To register your own service, create a new registry key using your own GUID and friendly name.

The friendly name will be associated with your new application.  It will appear in performance counters and other places where a GUID isn't appropriate.

The registry entry will look like this:
```
HKEY_LOCAL_MACHINE\SOFTWARE\Microsoft\Windows NT\CurrentVersion\Virtualization\GuestCommunicationServices\
    999E53D4-3D5C-4C3E-8779-BED06EC056E1\
	    ElementName	REG_SZ	VM Session Service
    YourGUID\
	    ElementName	REG_SZ	Your Service Friendly Name
```

> ** Tip: **  To generate a GUID in PowerShell and copy it to the clipboard, run:  
``` PowerShell
[System.Guid]::NewGuid().ToString() | clip.exe
```

## Creating a Hyper-V socket

In the most basic case, defining a socket requires an address family, connection type, and protocol.

Here is a simple [socket definition](
https://msdn.microsoft.com/en-us/library/windows/desktop/ms740506(v=vs.85).aspx
)

``` C
SOCKET WSAAPI socket(
  _In_ int af,
  _In_ int type,
  _In_ int protocol
);
``` 

For a Hyper-V socket:
* Address family - `AF_HYPERV`
* type - `SOCK_STREAM`, `SOCK_DGRAM`, or `SOCK_RAW`
* protocol - `HV_PROTOCOL_RAW`


Here is an example declaration/instanciation:  
``` C
SOCKET sock = socket(AF_HYPERV, SOCK_STREAM, HV_PROTOCOL_RAW);
```


## Binding to a Hyper-V socket

Bind associates a socket with connection information.

The function definition is copied below for convinience, read more about bind [here](https://msdn.microsoft.com/en-us/library/windows/desktop/ms737550.aspx).

``` C
int bind(
  _In_ SOCKET                s,
  _In_ const struct sockaddr *name,
  _In_ int                   namelen
);
```

In contrast to the socket address (sockaddr) for a standard Internet Protocol address family (`AF_INET`) which consists of the host machine's IP address and a port number on that host, the socket address for `AF_HYPERV` uses the virtual machine's ID and the application ID defined above to establish a connection. 

Since Hyper-V sockets do not depend on a networking stack, TCP/IP, DNS, etc. the socket endpoint needed a non-IP, not hostname, format that still unambiguously describes the connection.

Here is the definition for a Hyper-V socket's socket address:

``` C
struct SOCKADDR_HV
{
     ADDRESS_FAMILY Family;
     USHORT Reserved;
     GUID VmId;
     GUID ServiceId;
};
```

In lieu of an IP or hostname, AF_HYPERV endpoints rely heavily on two GUIDS:  
* VM ID – this is the unique ID assigned per VM.  A VM’s ID can be found using the following PowerShell snippet.  
  ```PowerShell
  (Get-VM -Name $VMName).Id
  ```
* Service ID – GUID, [described above](#RegisterANewApplication), with which the application is registered in the Hyper-V host registry.

There is also a set of VMID wildcards available when a connection isn't to a specific virtual machine.
 
### VMID Wildcards

| Name | GUID | Description |
|:-----|:-----|:-----|
| HV_GUID_ZERO | 00000000-0000-0000-0000-000000000000 | Listeners should bind to this VmId to accept connection from all partitions. |
| HV_GUID_WILDCARD | 00000000-0000-0000-0000-000000000000 | Listeners should bind to this VmId to accept connection from all partitions. |
| HV_GUID_BROADCAST | FFFFFFFF-FFFF-FFFF-FFFF-FFFFFFFFFFFF | |  
| HV_GUID_CHILDREN | 90db8b89-0d35-4f79-8ce9-49ea0ac8b7cd | Wildcard address for children. Listeners should bind to this VmId to accept connection from its children. |
| HV_GUID_LOOPBACK | e0e16197-dd56-4a10-9195-5ee7a155a838 | Loopback address. Using this VmId connects to the same partition as the connector. |
| HV_GUID_PARENT | a42e7cda-d03f-480c-9cc2-a4de20abb878 | Parent address. Using this VmId connects to the parent partition of the connector.* |


***HV_GUID_PARENT**  
The parent of a virtual machine is its host.  The parent of a container is the container's host.  
Connecting from a container running in a virtual machine will connect to the VM hosting the container.  
Listening on this VmId accepts connection from:  
(Inside containers): Container host.  
(Inside VM: Container host/ no container): VM host.  
(Not inside VM: Container host/ no container): Not supported.

## Supported socket commands

Socket()
Bind()
Connect()
Send()
Listen()
Accept()

[Complete WinSock API](https://msdn.microsoft.com/en-us/library/windows/desktop/ms741394.aspx)

## Work in progress
Graceful disconnect
select<|MERGE_RESOLUTION|>--- conflicted
+++ resolved
@@ -1,8 +1,4 @@
-<<<<<<< HEAD
-# Make a custom integration service
-=======
 # Make your own integration services
->>>>>>> 58071643
 
 Starting in Windows 10, anyone can make a service very similar to the in-box Hyper-V integration services using a new socket-based communication channel between the Hyper-V host and the virtual machines running on it.  Using these Hyper-V sockets, services can run independently of the networking stack and all data stays on the same physical memory.
 
