ms.ContentId: 178899C9-8EA6-4D82-A0B0-8BE4DDD78DAE
title: Step 5: Connect to the virtual machine and finish the installation

# Step 5: Connect to the virtual machine and finish the installation 

In order to finish building your virtual machine, you need to start the VM and walk through the operating system installation.

## Connect to the VM 
<<<<<<< HEAD
1. In **Hyper-V Manager**, right-click the virtual machine and then click **Connect**. 

2. In VMConnect, click on the green start button ![](media\start.png). This is like hitting the power button on a physical computer. 

=======
1. In **Hyper-V Manager**, double-click on the virtual machine. This will launch the VMConnect tool. 
2. In VMConnect, click on the green **Start** button ![](media/start.png). This is like hitting the power button on a physical computer. 
>>>>>>> fee28861
3. The VM will boot into setup and you can walk through the installation like you would on a physical computer.


## Other stuff you can do in VMConnect


| **To do this…** | Click this...| **Or, do this…** |	|
| ----- | ----- | ----- | ----- |
| Start the virtual machine | ![](media/start.png)	 | CTRL+S | 	|
| Turn off the VM | ![](media/turnoff.png) 	|   |	|
| Shut down a VM | ![](media/shutdown.png) 	|  |	|
| Save | ![](media/save.png) 	|  |	|
| Pause | ![](media/pause.png) 	|  |	|
| Reset | ![](media/reset.png) 	|  |	|
| Mouse release | ![](media/ctrlaltdel.png) 	 |CTRL+ALT+LEFT arrow |	|
| CTRL+ALT+DELETE for a physical computer |  |CTRL+ALT+END |	|
| Switch from full-screen mode back to windowed mode |  | CTRL+ALT+BREAK | 	|
| Use enhanced session mode | ![](media/rdp.png) 	|	| 	|
| Open the settings for the virtual machine |  | CTRL+O | 	|
| Create a checkpoint | ![](media/checkpoint.png) 	 | CTRL+N or select **Action** > **Checkpoint**| 	|
| Revert to a checkpoint | ![](media/revert.png)	 | CTRL+E | 	|
| Do a screen capture |  | CTRL+C | 	|
| Return mouse clicks or keyboard input to the physical computer |  |Press CTRL+ALT+LEFT arrow and then move the mouse pointer outside of the virtual machine window. This is the **mouse release key combination** and it can be changed in the **Hyper-V settings** in **Hyper-V Manager**. |	 |
| Send mouse clicks or keyboard input to the virtual machine |  |Click anywhere in the virtual machine window. The mouse pointer may appear as a small dot when you connect to a running virtual machine. |	|
| Change the settings of the virtual machine |  | Select **File** > **Settings**. | 	|
| Connect to a DVD image (.iso file) or a virtual floppy disk (.vfd file) |  | Click **Media** on the menu. Virtual floppy disks are not supported for generation 2 virtual machines.|	|



## Next Step:
[Step 6: Experiment with checkpoints](walkthrough_checkpoints.md)<|MERGE_RESOLUTION|>--- conflicted
+++ resolved
@@ -6,15 +6,9 @@
 In order to finish building your virtual machine, you need to start the VM and walk through the operating system installation.
 
 ## Connect to the VM 
-<<<<<<< HEAD
-1. In **Hyper-V Manager**, right-click the virtual machine and then click **Connect**. 
 
-2. In VMConnect, click on the green start button ![](media\start.png). This is like hitting the power button on a physical computer. 
-
-=======
 1. In **Hyper-V Manager**, double-click on the virtual machine. This will launch the VMConnect tool. 
 2. In VMConnect, click on the green **Start** button ![](media/start.png). This is like hitting the power button on a physical computer. 
->>>>>>> fee28861
 3. The VM will boot into setup and you can walk through the installation like you would on a physical computer.
 
 
