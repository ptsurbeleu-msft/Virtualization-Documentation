--- conflicted
+++ resolved
@@ -7,12 +7,9 @@
 
 ## Connect to the VM ##
 1. In **Hyper-V Manager**, right-click the virtual machine and then click **Connect**. 
-<<<<<<< HEAD
 
-2. In VMConnect, click on the green start button ![](media\vmconnect_start_button.png). This is like hitting the power button on a physical computer. 
-=======
-2. In VMConnect, click on the green **Start** button ![](media/start.png). This is like hitting the power button on a physical computer. 
->>>>>>> 4b4142dc
+2. In VMConnect, click on the green start button ![](media\start.png). This is like hitting the power button on a physical computer. 
+
 3. The VM will boot into setup and you can walk through the installation like you would on a physical computer.
 
 
