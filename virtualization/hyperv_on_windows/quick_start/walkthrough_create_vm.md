s.ContentId: 3C63F9A8-30E4-40F4-BC7B-A001C1E90779
title: Step 4: Create a Windows virtual machine from an .iso file

# Create a Windows virtual machine from an .iso file 

For this step, if you already have a .iso file for a supported operating system, you can use that. If not, you can download the .iso for [Windows 8.1 Enterprise](http://www.microsoft.com/en-us/evalcenter/evaluate-windows-8-1-enterprise). These instruction assume that your .iso file is in the Downloads directory, replace the path in the instructions with the path to your file if you have it stored somewhere else.

1. In Hyper-V Manager, click on the **Action** menu > **New** > **Virtual machine**. 
2. In the virtual machine wizard, make the following choices:

    <table>
    <tr><th>Page</th><th>Entry</th></tr>
    <tr><td>Name:</td><td>Type in <b>Windows Walkthrough VM</b></td></tr>
    <tr><td>Generation:</td><td><b>Generation 2</b></td></tr>
    <tr><td>Startup Memory:</td><td><b>1024</b> and leave dynamic memory selected</td></tr>
    <tr><td>Connect virtual hard disk:</td><td><b>Create a virtual hard disk</b> (keep the other default values) </td></tr>
    <tr><td>Installation Options:</td><td><b>Install an operating system from a bootable CD/DVD-ROM</b>. Under <b>Media</b>, select <b>Image file (iso)</b> and then click <b>Browse</b> to point to the .iso file.</td></tr>
    </table>
  
3. When everything looks right, click **Finish**. 

<<<<<<< HEAD
=======
## Help! I need an operating system for my new VM!
There are many postential operating systems to run in your virtual machine.  If you already have an image (.iso file) for an operating system, you can use that. If you have a DVD installer, insert the DVD and the mounted image is an iso.

If you don't have these, you can download a [Windows 8.1 Enterprise](http://www.microsoft.com/en-us/evalcenter/evaluate-windows-8-1-enterprise) image, an [Ubuntu image](http://www.ubuntu.com/download/desktop), or a plethora of other images.  See [supported guest OS](../about/supported_guest_os.md) for all of your options.

>>>>>>> 4a87a939
## Next Step: 
[Step 5: Connect to the virtual machine and finish the installation](walkthrough_vmconnect.md)
<|MERGE_RESOLUTION|>--- conflicted
+++ resolved
@@ -19,13 +19,6 @@
   
 3. When everything looks right, click **Finish**. 
 
-<<<<<<< HEAD
-=======
-## Help! I need an operating system for my new VM!
-There are many postential operating systems to run in your virtual machine.  If you already have an image (.iso file) for an operating system, you can use that. If you have a DVD installer, insert the DVD and the mounted image is an iso.
 
-If you don't have these, you can download a [Windows 8.1 Enterprise](http://www.microsoft.com/en-us/evalcenter/evaluate-windows-8-1-enterprise) image, an [Ubuntu image](http://www.ubuntu.com/download/desktop), or a plethora of other images.  See [supported guest OS](../about/supported_guest_os.md) for all of your options.
-
->>>>>>> 4a87a939
 ## Next Step: 
 [Step 5: Connect to the virtual machine and finish the installation](walkthrough_vmconnect.md)
