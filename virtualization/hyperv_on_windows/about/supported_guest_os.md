ms.ContentId: 7561B149-A147-4F71-9840-6AE149B9DED5
title: Supported Windows Guest Operating Systems


# Supported Windows guests
This article lists the Windows operating systems supported as guests in Hyper-V on Windows, as well provides information about integration services. 


## What does support mean? 
Support means Microsoft has tested these host/guest combinations.  Issues with these combinations may receive attention from Product Support Services.
 
Microsoft provides support for guest operating systems in the following manner:
- Issues found in Microsoft operating systems and in integration services are supported by Microsoft support.
- For issues found in other operating systems that have been certified by the operating system vendor to run on Hyper-V, support is provided by the vendor.
- For issues found in other operating systems, Microsoft submits the issue to the multi-vendor support community, [TSANet](http://www.tsanet.org/).

## What are integration services and why do they matter?
Hyper-V includes integration services for supported guest operating systems.  Integration services improves the integration between the host system and the virtual machine. Some operating systems have the integration services built-in, while others provide integration services through Windows Update.

## Supported Windows Server guest operating systems

<<<<<<< HEAD

|*Guest operating system*|*Maximum number of virtual processors*|*Integration Services* |*Notes* |
=======
| Guest operating system | Maximum number of virtual processors | Integration Services | Notes |
>>>>>>> 97393034
|-----|-----|-----|-----|
|Windows Server Technical Preview|64|Built-in|  |
|Windows Server 2012 R2|64|Built-in|  |
|Windows Server 2012|64|Built-in|   |
|Windows Server 2008 R2 with Service Pack 1 (SP 1)|64|Install the integration services after you set up the operating system in the virtual machine.|Datacenter, Enterprise, Standard and Web editions. |
|Windows Server 2008 with Service Pack 2 (SP 2)|4|Install the integration services after you set up the operating system in the virtual machine.|Datacenter, Enterprise, Standard and Web editions (32-bit and 64-bit). |
|Windows Home Server 2011|4|Install the integration services after you set up the operating system in the virtual machine.|   |
|Windows Small Business Server 2011|Essentials edition - 2, Standard edition - 4|Install the integration services after you set up the operating system in the virtual machine.|Essentials and Standard editions. |


## Supported Windows guest operating systems

| Guest operating system| Maximum number of virtual processors| Integration Services | Notes |
|:-----|:-----|:-----|:-----|
|Windows 10|32|Built-in||
|Windows 8.1|32|Built-in||
|Windows 8|32|Upgrade the integration services after you set up the operating system in the virtual machine.||
|Windows 7 with Service Pack 1 (SP 1)|4|Upgrade the integration services after you set up the operating system in the virtual machine.|Ultimate, Enterprise, and Professional editions (32-bit and 64-bit).|
|Windows 7|4|Upgrade the integration services after you set up the operating system in the virtual machine.|Ultimate, Enterprise, and Professional editions (32-bit and 64-bit).|
|Windows Vista with Service Pack 2 (SP2)|2|Install the integration services after you set up the operating system in the virtual machine.|Business, Enterprise, and Ultimate, including N and KN editions.| 
|Windows XP with Service Pack 3 (SP3)|2|Install the integration services after you set up the operating system in the virtual machine.|Professional.| 
|Windows XP x64 Edition with Service Pack 2 (SP 2)|2|Install the integration services after you set up the operating system in the virtual machine.|Professional.|



## Helpful Links

- [Linux and FreeBSD Virtual Machines on Hyper-V](https://technet.microsoft.com/library/dn531030.aspx)

- [Supported Guest Operating Systems for Windows Server Technical Preview](https://technet.microsoft.com/en-US/library/mt126119.aspx)<|MERGE_RESOLUTION|>--- conflicted
+++ resolved
@@ -19,12 +19,8 @@
 
 ## Supported Windows Server guest operating systems
 
-<<<<<<< HEAD
 
-|*Guest operating system*|*Maximum number of virtual processors*|*Integration Services* |*Notes* |
-=======
 | Guest operating system | Maximum number of virtual processors | Integration Services | Notes |
->>>>>>> 97393034
 |-----|-----|-----|-----|
 |Windows Server Technical Preview|64|Built-in|  |
 |Windows Server 2012 R2|64|Built-in|  |
