--- conflicted
+++ resolved
@@ -29,7 +29,6 @@
 
 Hyper-V’s dynamic memory allows memory needed by the VM to be allocated and de-allocated dynamically (you specify a minimum and maximum) and share unused memory between VMs. You can run 3 or 4 VMs on a machine that has 4GB of RAM but you'll need more RAM for 5 or more VMs. On the other end of the spectrum, you can also create large VMs with 32 processors and 512GB RAM, depending on your physical hardware.
 
-<<<<<<< HEAD
 ## Operating systems you can run in a virtual machine ##
 For a quick bit of nomenclature, "guest" refers to a virtual machine and "host" refers to the computer running the virtual machine.
 
@@ -57,11 +56,6 @@
   * FreeBSD virtual machines on Hyper-V 
 
 For more infromation including past versions of Hyper-V, see [Supported Windows Guest Operating Systems](supported_guest_os.md). 
-=======
-## Guest operating systems
-
-For a list of supported guest operating systems, see [Supported Windows Guest Operating Systems](supported_guest_os.md) and [Linux and FreeBSD Virtual Machines on Hyper-V](https://technet.microsoft.com/library/dn531030.aspx). 
->>>>>>> 62fd7438
 
 ## Connecting to a virtual machine
 
