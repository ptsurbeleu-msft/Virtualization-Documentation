--- conflicted
+++ resolved
@@ -1,9 +1,5 @@
 ms.ContentId: 295275F2-45D0-4177-8635-15C94B54DA8F
-<<<<<<< HEAD
-title: Hyper-V Overview
-=======
 title: Introduction to Hyper-V on Windows 10
->>>>>>> 3220b874
 
 # Introduction to Hyper-V on Windows 10
 
