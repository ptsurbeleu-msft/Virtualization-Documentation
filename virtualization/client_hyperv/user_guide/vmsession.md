--- conflicted
+++ resolved
@@ -16,12 +16,8 @@
 
 ## Create an interactive PowerShell Direct session ##
 
-<<<<<<< HEAD
 1. On the Hyper-V host, open Windows PowerShell as Administrator.
 2. Run the following command to get your credentials:
-=======
-    ```Enter-PSSession -VMName <VMName> -Credential $cred  ```
->>>>>>> 1e5ee367
 
     ```$cred = Get-Credential ```
 
@@ -40,7 +36,6 @@
 
     ```Exit-PSSession ``` 
 
-
 ## Command execution with PowerShell Direct ##
 
 You can use the cmdlet **Invoke-Command** to run a pre-determined set of commands on the virtual machine. Here is an example of how you can use the Invoke-Command cmdlet where PSTest is the virtual machine name and the script  to run (foo.ps1) is in the script folder on the C:/ drive:
@@ -49,8 +44,7 @@
 
 Single commands can be executed direclty as well:
 
- ```Invoke-Command -VMName PSTest -Credential $cred -ScriptBlock { hostname } ```
-
+ ```Invoke-Command -VMName PSTest -Credential $cred -ScriptBlock { cmdlet } ```
 
 
 Note: The virtual machine that you want to connect to must be running locally on the host and booted. You must be running as a Hyper-V administrator to access VMs.  You can use the **Get-VM** cmdlet to check if you're running as Hyper-V administrator and to see which VMs are available.
