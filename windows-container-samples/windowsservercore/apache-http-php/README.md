--- conflicted
+++ resolved
@@ -9,23 +9,17 @@
 # Usage:
 
 **Docker Build**
-<<<<<<< HEAD
 
-```
-Docker Build –t apache-php-windows:latest .
+```none
+docker build -t apache-http-php:latest .
 ```
 
 **Docker Run** 
 
+```none
+docker run -d -p 80:80 apache-http-php
 ```
-Docker Run –d –p 80:80 apache-php-windows
-```
-=======
-Docker Build -t apache-php-windows .
 
-**Docker Run** 
-Docker Run -d -p 80:80 apache-php-windows
->>>>>>> f8e5fd80
 
 ## Dockerfile Details:
 ```
