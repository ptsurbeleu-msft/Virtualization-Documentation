--- conflicted
+++ resolved
@@ -13,11 +13,8 @@
 **Docker Build**
 
 ```
-<<<<<<< HEAD
-Docker Build –t nginx:latest .
-=======
-Docker Build -t nginx .
->>>>>>> f8e5fd80
+docker build -t nginx:latest .
+
 ```
 
 **Docker Run**
