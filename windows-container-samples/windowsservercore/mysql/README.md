--- conflicted
+++ resolved
@@ -12,13 +12,9 @@
 
 **Docker Build**
 
-<<<<<<< HEAD
 ```
-Docker Build –t mysql:latest .
+docker build -t mysql:latest .
 ```
-=======
-`Docker Build -t mysql .`
->>>>>>> f8e5fd80
 
 **Docker Run**
 
